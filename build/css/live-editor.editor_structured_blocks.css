--- conflicted
+++ resolved
@@ -131,7 +131,6 @@
 }
 
 .block-toolbox > .ui-draggable.ui-draggable-dragging > div .show-only-toolbox {
-<<<<<<< HEAD
     display: none;
 }
 
@@ -139,15 +138,6 @@
     display: none;
 }
 
-=======
-    display: none;
-}
-
-.block-statement > div .show-only-toolbox {
-    display: none;
-}
-
->>>>>>> bd0bdfc1
 .block-toolbox .block-statement > div .show-only-toolbox {
     display: inline-block;
 }
