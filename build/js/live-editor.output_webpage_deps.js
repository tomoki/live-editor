--- conflicted
+++ resolved
@@ -11331,19 +11331,19 @@
         }
         var valueTok = this.stream.makeToken();
 
-        //Add a new validator to check if there is a http link in a https page
+        // Add a new validator to check if there is a http link in a https page
         if (checkMixedContent && valueTok.value.match(/http:/) && isActiveContent(tagName, nameTok.value)) {
           this.warnings.push(
             new ParseError("HTTP_LINK_FROM_HTTPS_PAGE", this, nameTok, valueTok)
           );
         }
 
-        //Add a new validator to check if there is invalid link content
-<<<<<<< HEAD
-        //Cheers to Diego Perini: https://gist.github.com/dperini/729294
+        // Add a new validator to check if there is invalid link content
+        // Cheers to Diego Perini: https://gist.github.com/dperini/729294
         var regexp = /^(?:(?:https?|ftp):\/\/)(?:\S+(?::\S*)?@)?(?:(?!(?:10|127)(?:\.\d{1,3}){3})(?!(?:169\.254|192\.168)(?:\.\d{1,3}){2})(?!172\.(?:1[6-9]|2\d|3[0-1])(?:\.\d{1,3}){2})(?:[1-9]\d?|1\d\d|2[01]\d|22[0-3])(?:\.(?:1?\d{1,2}|2[0-4]\d|25[0-5])){2}(?:\.(?:[1-9]\d?|1\d\d|2[0-4]\d|25[0-4]))|(?:(?:[a-z\u00a1-\uffff0-9]-*)*[a-z\u00a1-\uffff0-9]+)(?:\.(?:[a-z\u00a1-\uffff0-9]-*)*[a-z\u00a1-\uffff0-9]+)*(?:\.(?:[a-z\u00a1-\uffff]{2,}))\.?)(?::\d{2,5})?(?:[/?#]\S*)?$/i;
+
+        // Remove quotes from string literal
         var url = valueTok.value.substring(1, valueTok.value.length-1);
-
         if (!url.match(regexp)) {
           if (nameTok.value === "src"){
             throw new ParseError("INVALID_URL", this, nameTok, valueTok);
@@ -11351,13 +11351,6 @@
             if (url.charAt(0) !== "#" && url.substring(0, 10) !== "javascript") {
               throw new ParseError("INVALID_URL", this, nameTok, valueTok);
             }
-=======
-        if (nameTok.value === "href" || nameTok.value === "src") {
-          if (!valueTok.match(regexp)) {
-            //Cheers to Diego Perini: https://gist.github.com/dperini/729294
-            var regexp = /^(?:(?:https?|ftp):\/\/)(?:\S+(?::\S*)?@)?(?:(?!(?:10|127)(?:\.\d{1,3}){3})(?!(?:169\.254|192\.168)(?:\.\d{1,3}){2})(?!172\.(?:1[6-9]|2\d|3[0-1])(?:\.\d{1,3}){2})(?:[1-9]\d?|1\d\d|2[01]\d|22[0-3])(?:\.(?:1?\d{1,2}|2[0-4]\d|25[0-5])){2}(?:\.(?:[1-9]\d?|1\d\d|2[0-4]\d|25[0-4]))|(?:(?:[a-z\u00a1-\uffff0-9]-*)*[a-z\u00a1-\uffff0-9]+)(?:\.(?:[a-z\u00a1-\uffff0-9]-*)*[a-z\u00a1-\uffff0-9]+)*(?:\.(?:[a-z\u00a1-\uffff]{2,}))\.?)(?::\d{2,5})?(?:[/?#]\S*)?$/i;
-            throw new ParseError("INVALID_URL", this, nameTok, valueTok);
->>>>>>> 45461c00
           }
         }
 
