--- conflicted
+++ resolved
@@ -128,7 +128,7 @@
             return css;
         },
 
-        cssMatch: function(pattern, callbacks) {
+         cssMatch: function(pattern, callbacks) {
             // If there were syntax errors, don't even try to match it
             if (this.errors.length) {
                 return {success: false};
@@ -167,91 +167,10 @@
          * can be split by spaces
          */
         normalizeSelector: function(selector) {
-            selector = selector.replace(/\s+/g, " ").replace(/(>|~|,) /g, "$1").trim();
-            if (selector.indexOf(",") !== -1) {
-                var selectors = selector.split(",");
-                selector = selectors.sort().join(",");
-            }
-<<<<<<< HEAD
-            return cb;
-        }.bind(this));
-
-        var res = this.testContext.testCSSRules(cssRules, css, callbacks , {});
-        return res;
-    },
-
-    /*
-     * Make it so that equivalent CSS property values are
-     * be equal strings. In particular this targets odd spacing
-     * in rgb(0,0,0) or border: 1px solid black;
-     */
-    normalizePropertyValue: function(property) {
-        return property.replace(/\s+/g, " ").replace(", ", ",").trim();
-    },
-
-    /*
-     * Make it so that equivalent CSS selectors are equal strings.
-     * In particular this function targets odd spacing, and different ordered 
-     * sets of "," delimitted selectors. It also forces modifiers to
-     * be attached to their selector "div > p" -> "div >p" so that selectors
-     * can be split by spaces
-     */
-    normalizeSelector: function(selector) {
-        selector = selector.replace(/\s+/g, " ").replace(/(>|~|,) /g, "$1");
-        var pieces = selector.split(",");
-        pieces = pieces.map(function(s) { return s.trim(); });
-        selector = pieces.sort().join(",");
-        return selector;
-    },
-
-    /*
-     * Recursively verify a set of CSS rules and
-     * check that wildcard variables match callbacks.
-     * This function uses recursion in order to attempt all
-     * possible combinations of wildcard variables (since some
-     * of them might pass the callbacks even if others fail)
-     */
-    testCSSRules: function(rules, css, callbacks, wVars) {
-        wVars = wVars || {};
-        // Base case. All rules have passed preliminarily.
-        // Check that the wildcards vars pass the callbacks
-        if (rules.length === 0) {
-            return this.testContext.checkCallbacks(callbacks || [], wVars);
-        }
-
-        // We will handle a single rule per recursion
-        var rawRule = rules.shift();
-        var rule = rawRule.split("{");
-        var testSelector = this.testContext.normalizeSelector(rule[0]);
-        var testBody = rule[1];
-
-        // Get the properties for this rule
-        var testProperties = {};
-        _.each(testBody.split(";"), function(prop) {
-            if (prop.trim().length === 0) {
-                return;
-            }
-            var parts = prop.split(":");
-            testProperties[parts[0].trim()] = this.testContext.normalizePropertyValue(parts[1]);
-        }.bind(this));
-
-        var oldWVars = wVars;
-        var lastFailureMessage = {success: false};
-
-        // Attempt to match the selector/property combination against every available piece of CSS
-        for (var selector in css) {
-            // On each pass we propose a new set of wVars
-            // based on the specific set things we matched.
-            // If we end up rejecting a match we want to 
-            // discard the associated wVars as well. To facilitate 
-            // this we isolate each group of proposed wVars in its
-            // own object on the prototype chain
-            wVars = Object.create(oldWVars); 
-            
-            // Match selector
-            if (!this.testContext.selectorMatch(testSelector, selector, wVars)) {
-                continue;
-=======
+            selector = selector.replace(/\s+/g, " ").replace(/(>|~|,) /g, "$1");
+            var pieces = selector.split(",");
+            pieces = pieces.map(function(s) { return s.trim(); });
+            selector = pieces.sort().join(",");
             return selector;
         },
 
@@ -268,7 +187,6 @@
             // Check that the wildcards vars pass the callbacks
             if (rules.length === 0) {
                 return this.testContext.checkCallbacks(callbacks || [], wVars);
->>>>>>> a975f17f
             }
 
             // We will handle a single rule per recursion
