this["Handlebars"] = this["Handlebars"] || {};
this["Handlebars"]["templates"] = this["Handlebars"]["templates"] || {};
this["Handlebars"]["templates"]["tipbar"] = Handlebars.template(function (Handlebars,depth0,helpers,partials,data) {
  helpers = helpers || Handlebars.helpers;
  var buffer = "", stack1, foundHelper, tmp1, self=this, functionType="function", blockHelperMissing=helpers.blockHelperMissing;

function program1(depth0,data) {
  
  
  return "Oh noes!";}

function program3(depth0,data) {
  
  
  return "Show me where";}

  buffer += "<div class=\"tipbar\">\n    <div class=\"speech-arrow\"></div>\n    <div class=\"error-buddy\"></div>\n    <div class=\"tipnav\">\n        <a href=\"\" class=\"prev\"><span class=\"ui-icon ui-icon-circle-triangle-w\"></span></a>\n        <span class=\"current-pos\"></span>\n        <a href=\"\" class=\"next\"><span class=\"ui-icon ui-icon-circle-triangle-e\"></span></a>\n    </div>\n    <div class=\"text-wrap\">\n        <div class=\"oh-no\">";
  foundHelper = helpers['_'];
  stack1 = foundHelper || depth0['_'];
  tmp1 = self.program(1, program1, data);
  tmp1.hash = {};
  tmp1.fn = tmp1;
  tmp1.inverse = self.noop;
  if(foundHelper && typeof stack1 === functionType) { stack1 = stack1.call(depth0, tmp1); }
  else { stack1 = blockHelperMissing.call(depth0, stack1, tmp1); }
  if(stack1 || stack1 === 0) { buffer += stack1; }
  buffer += "</div>\n        <div class=\"message\"></div>\n        <div class=\"show-me\"><a href>";
  foundHelper = helpers['_'];
  stack1 = foundHelper || depth0['_'];
  tmp1 = self.program(3, program3, data);
  tmp1.hash = {};
  tmp1.fn = tmp1;
  tmp1.inverse = self.noop;
  if(foundHelper && typeof stack1 === functionType) { stack1 = stack1.call(depth0, tmp1); }
  else { stack1 = blockHelperMissing.call(depth0, stack1, tmp1); }
  if(stack1 || stack1 === 0) { buffer += stack1; }
  buffer += "</a></div>\n    </div>\n</div>";
  return buffer;});;
/**
 * This is called tipbar for historical reasons.
 * Originally, it appeared as a red bar sliding up from the bottom of the
 * canvas. Now it just powers the error reporting mechanism, which no longer
 * looks like a bar
 */

window.TipBar = Backbone.View.extend({
    initialize: function(options) {
        this.liveEditor = options.liveEditor;
        this.pos = 0;
        this.texts = [];
        this.render();
        this.bind();
    },

    render: function() {
        this.$overlay = $("<div class=\"overlay error-overlay\" style=\"display: none\"></div>").appendTo(this.$el);
        this.$el.append(Handlebars.templates["tipbar"]());
    },

    bind: function() {
        var self = this;

        this.$el.on("click", ".tipbar .tipnav a", function(e) {
            if (!$(this).hasClass("ui-state-disabled")) {
                self.pos += $(this).hasClass("next") ? 1 : -1;
                self.show();
            }

            self.liveEditor.editor.focus();

            return false;
        });

        this.$el.on("click", ".tipbar .text-wrap a", function(e) {
            var error = self.texts[self.pos];

            self.liveEditor.editor.setCursor(error);
            self.liveEditor.editor.setErrorHighlight(true);

            return false;
        });
    },

    show: function(texts) {
        if (texts) {
            this.pos = 0;
            this.texts = texts;
        } else {
            texts = this.texts;
        }


        var pos = this.pos;
        var bar = this.$el.find(".tipbar");

        // Inject current text
        bar
            .find(".current-pos").text(texts.length > 1 ? (pos + 1) + "/" + texts.length : "").end()
            .find(".message").html(texts[pos].text || texts[pos] || "").end()
            .find("a.prev").toggleClass("ui-state-disabled", pos === 0).end()
            .find("a.next").toggleClass("ui-state-disabled", pos + 1 === texts.length).end();

        this.$el.find(".show-me").toggle(texts[pos].row !== -1);

        bar.find(".tipnav").toggle(texts.length > 1);

        bar.show();
    },

    hide: function() {
        var bar = this.$el.find(".tipbar");
        bar.hide();
        clearTimeout(this.errorDelay);
    },

    toggleErrors: function(errors) {
        var hasErrors = !!errors.length;

        this.$overlay.toggle(hasErrors);

        if (!hasErrors) {
            this.hide();
            return;
        }

        clearTimeout(this.errorDelay);
        this.errorDelay = setTimeout( function() {
            this.show(errors);
        }.bind(this), 1500);
    }
});
this["Handlebars"] = this["Handlebars"] || {};
this["Handlebars"]["templates"] = this["Handlebars"]["templates"] || {};
this["Handlebars"]["templates"]["live-editor"] = Handlebars.template(function (Handlebars,depth0,helpers,partials,data) {
  helpers = helpers || Handlebars.helpers;
  var buffer = "", stack1, stack2, foundHelper, tmp1, self=this, functionType="function", helperMissing=helpers.helperMissing, undef=void 0, escapeExpression=this.escapeExpression, blockHelperMissing=helpers.blockHelperMissing;

function program1(depth0,data) {
  
  
  return "Loading...";}

function program3(depth0,data) {
  
  
  return "Restart";}

function program5(depth0,data) {
  
  var buffer = "", stack1;
  buffer += "\n                <a href=\"\" class=\"draw-color-button\" id=\"";
  stack1 = depth0;
  if(typeof stack1 === functionType) { stack1 = stack1.call(depth0, { hash: {} }); }
  else if(stack1=== undef) { stack1 = helperMissing.call(depth0, "this", { hash: {} }); }
  buffer += escapeExpression(stack1) + "\">\n                    <span></span>\n                </a>\n                ";
  return buffer;}

function program7(depth0,data) {
  
  
  return "Record";}

function program9(depth0,data) {
  
  
  return "Loading...";}

function program11(depth0,data) {
  
  
  return "Enable Flash to load audio:";}

function program13(depth0,data) {
  
  
  return "Play";}

function program15(depth0,data) {
  
  
  return "Loading audio...";}

  buffer += "<div class=\"scratchpad-wrap\">\n    <!-- Canvases (Drawing + Output) -->\n    <div class=\"scratchpad-canvas-wrap\">\n        <div id=\"output\">\n            <!-- Extra data-src attribute to work around\n                 cross-origin access policies. -->\n            <iframe id=\"output-frame\"\n                src=\"";
  foundHelper = helpers.execFile;
  stack1 = foundHelper || depth0.execFile;
  if(typeof stack1 === functionType) { stack1 = stack1.call(depth0, { hash: {} }); }
  else if(stack1=== undef) { stack1 = helperMissing.call(depth0, "execFile", { hash: {} }); }
  buffer += escapeExpression(stack1) + "\"\n                data-src=\"";
  foundHelper = helpers.execFile;
  stack1 = foundHelper || depth0.execFile;
  if(typeof stack1 === functionType) { stack1 = stack1.call(depth0, { hash: {} }); }
  else if(stack1=== undef) { stack1 = helperMissing.call(depth0, "execFile", { hash: {} }); }
  buffer += escapeExpression(stack1) + "\"></iframe>\n            <canvas class=\"scratchpad-draw-canvas\" style=\"display:none;\"\n                width=\"400\" height=\"400\"></canvas>\n\n            <div class=\"overlay disable-overlay\" style=\"display:none;\">\n            </div>\n\n            <div class=\"scratchpad-canvas-loading\">\n                <img src=\"";
  foundHelper = helpers.imagesDir;
  stack1 = foundHelper || depth0.imagesDir;
  if(typeof stack1 === functionType) { stack1 = stack1.call(depth0, { hash: {} }); }
  else if(stack1=== undef) { stack1 = helperMissing.call(depth0, "imagesDir", { hash: {} }); }
  buffer += escapeExpression(stack1) + "/throbber-full.gif\">\n                <span class=\"hide-text\">";
  foundHelper = helpers['_'];
  stack1 = foundHelper || depth0['_'];
  tmp1 = self.program(1, program1, data);
  tmp1.hash = {};
  tmp1.fn = tmp1;
  tmp1.inverse = self.noop;
  if(foundHelper && typeof stack1 === functionType) { stack1 = stack1.call(depth0, tmp1); }
  else { stack1 = blockHelperMissing.call(depth0, stack1, tmp1); }
  if(stack1 || stack1 === 0) { buffer += stack1; }
  buffer += "</span>\n            </div>\n        </div>\n\n        <div class=\"scratchpad-toolbar\">\n            <button id=\"restart-code\"\n                class=\"simple-button pull-right\">\n                <span class=\"icon-refresh\"></span>\n                ";
  foundHelper = helpers['_'];
  stack1 = foundHelper || depth0['_'];
  tmp1 = self.program(3, program3, data);
  tmp1.hash = {};
  tmp1.fn = tmp1;
  tmp1.inverse = self.noop;
  if(foundHelper && typeof stack1 === functionType) { stack1 = stack1.call(depth0, tmp1); }
  else { stack1 = blockHelperMissing.call(depth0, stack1, tmp1); }
  if(stack1 || stack1 === 0) { buffer += stack1; }
  buffer += "</button>\n\n            <!-- Widgets for selecting colors to doodle on the canvas during\n                recordings -->\n            <div id=\"draw-widgets\" style=\"display:none;\">\n                <a href=\"\" id=\"draw-clear-button\" class=\"ui-button\">\n                    <span class=\"ui-icon-cancel\"></span>\n                </a>\n                ";
  foundHelper = helpers.colors;
  stack1 = foundHelper || depth0.colors;
  stack2 = helpers.each;
  tmp1 = self.program(5, program5, data);
  tmp1.hash = {};
  tmp1.fn = tmp1;
  tmp1.inverse = self.noop;
  stack1 = stack2.call(depth0, stack1, tmp1);
  if(stack1 || stack1 === 0) { buffer += stack1; }
  buffer += "\n            </div>\n\n            <!-- Record button -->\n            <button id=\"record\" class=\"simple-button pull-left\" style=\"display:none;\">";
  foundHelper = helpers['_'];
  stack1 = foundHelper || depth0['_'];
  tmp1 = self.program(7, program7, data);
  tmp1.hash = {};
  tmp1.fn = tmp1;
  tmp1.inverse = self.noop;
  if(foundHelper && typeof stack1 === functionType) { stack1 = stack1.call(depth0, tmp1); }
  else { stack1 = blockHelperMissing.call(depth0, stack1, tmp1); }
  if(stack1 || stack1 === 0) { buffer += stack1; }
  buffer += "</button>\n        </div>\n    </div>\n\n    <!-- Editor -->\n    <div class=\"scratchpad-editor-wrap overlay-container\">\n        <div class=\"scratchpad-editor-tabs\">\n          <div id=\"scratchpad-code-editor-tab\" class=\"scratchpad-editor-tab\">\n            <div class=\"scratchpad-editor scratchpad-ace-editor\"></div>\n            <div class=\"overlay disable-overlay\" style=\"display:none;\">\n            </div>\n\n            <div class=\"scratchpad-editor-bigplay-loading\" style=\"display:none;\">\n                <img src=\"";
  foundHelper = helpers.imagesDir;
  stack1 = foundHelper || depth0.imagesDir;
  if(typeof stack1 === functionType) { stack1 = stack1.call(depth0, { hash: {} }); }
  else if(stack1=== undef) { stack1 = helperMissing.call(depth0, "imagesDir", { hash: {} }); }
  buffer += escapeExpression(stack1) + "/throbber-full.gif\">\n                <span class=\"hide-text\">";
  foundHelper = helpers['_'];
  stack1 = foundHelper || depth0['_'];
  tmp1 = self.program(9, program9, data);
  tmp1.hash = {};
  tmp1.fn = tmp1;
  tmp1.inverse = self.noop;
  if(foundHelper && typeof stack1 === functionType) { stack1 = stack1.call(depth0, tmp1); }
  else { stack1 = blockHelperMissing.call(depth0, stack1, tmp1); }
  if(stack1 || stack1 === 0) { buffer += stack1; }
  buffer += "</span>\n            </div>\n\n            <!-- This cannot be removed, if we want Flash to keep working! -->\n            <div id=\"sm2-container\">\n                ";
  foundHelper = helpers['_'];
  stack1 = foundHelper || depth0['_'];
  tmp1 = self.program(11, program11, data);
  tmp1.hash = {};
  tmp1.fn = tmp1;
  tmp1.inverse = self.noop;
  if(foundHelper && typeof stack1 === functionType) { stack1 = stack1.call(depth0, tmp1); }
  else { stack1 = blockHelperMissing.call(depth0, stack1, tmp1); }
  if(stack1 || stack1 === 0) { buffer += stack1; }
  buffer += "\n                <br>\n            </div>\n\n            <button class=\"scratchpad-editor-bigplay-button\" style=\"display:none;\">\n                <span class=\"icon-play\"></span>\n                <span class=\"hide-text\">";
  foundHelper = helpers['_'];
  stack1 = foundHelper || depth0['_'];
  tmp1 = self.program(13, program13, data);
  tmp1.hash = {};
  tmp1.fn = tmp1;
  tmp1.inverse = self.noop;
  if(foundHelper && typeof stack1 === functionType) { stack1 = stack1.call(depth0, tmp1); }
  else { stack1 = blockHelperMissing.call(depth0, stack1, tmp1); }
  if(stack1 || stack1 === 0) { buffer += stack1; }
  buffer += "</span>\n            </button>\n          </div>\n        </div>\n\n        <div class=\"scratchpad-toolbar\">\n            <!-- Row for playback controls -->\n            <div class=\"scratchpad-playbar\" style=\"display:none;\">\n                <div class=\"scratchpad-playbar-area\" style=\"display:none;\">\n                    <button\n                        class=\"simple-button primary scratchpad-playbar-play\"\n                        type=\"button\">\n                        <span class=\"icon-play\"></span>\n                    </button>\n\n                    <div class=\"scratchpad-playbar-progress\"></div>\n\n                    <span class=\"scratchpad-playbar-timeleft\"></span>\n                </div>\n                <div class=\"loading-msg\">\n                    ";
  foundHelper = helpers['_'];
  stack1 = foundHelper || depth0['_'];
  tmp1 = self.program(15, program15, data);
  tmp1.hash = {};
  tmp1.fn = tmp1;
  tmp1.inverse = self.noop;
  if(foundHelper && typeof stack1 === functionType) { stack1 = stack1.call(depth0, tmp1); }
  else { stack1 = blockHelperMissing.call(depth0, stack1, tmp1); }
  if(stack1 || stack1 === 0) { buffer += stack1; }
  buffer += "\n                </div>\n            </div>\n        </div>\n\n        <div class=\"scratchpad-toolbar scratchpad-dev-record-row\" style=\"display:none;\"></div>\n    </div>\n</div>";
  return buffer;});;
window.ScratchpadDrawCanvas = Backbone.View.extend({
    initialize: function(options) {
        this.record = options.record;

        this.isDrawing = false;

        this.ctx = this.el.getContext("2d");
        this.ctx.shadowBlur = 2;
        this.ctx.lineCap = "round";
        this.ctx.lineJoin = "round";
        this.ctx.lineWidth = 1;

        this.clear(true);

        if (this.record) {
            this.bindRecordView();
        }
    },

    commands: ["startLine", "drawLine", "endLine", "setColor", "clear"],

    colors: {
        black: [0, 0, 0],
        red: [255, 0, 0],
        orange: [255, 165, 0],
        green: [0, 128, 0],
        blue: [0, 0, 255],
        lightblue: [173, 216, 230],
        violet: [128, 0, 128]
    },

    remove: function() {
        // Clear and reset canvas
        this.clear(true);
        this.endDraw();

        // Remove all bound events from draw canvas
        this.$el.off(".draw-canvas");

        // Remove all bound events from document
        $(document).off(".draw-canvas");
    },

    bindRecordView: function() {
        var self = this;
        var record = this.record;

        this.$el.on({
            "mousedown.draw-canvas": function(e) {
                // Left mouse button
                if (record.recording && e.button === 0) {
                    self.startLine(e.offsetX, e.offsetY);
                    e.preventDefault();
                }
            },

            "mousemove.draw-canvas": function(e) {
                if (record.recording) {
                    self.drawLine(e.offsetX, e.offsetY);
                }
            },

            "mouseup.draw-canvas": function(e) {
                if (record.recording) {
                    self.endLine();
                }
            },

            "mouseout.draw-canvas": function(e) {
                if (record.recording) {
                    self.endLine();
                }
            }
        });

        record.on("runSeek", function() {
            self.clear(true);
            self.endDraw();
        });

        // Handle record seek caching
        record.seekCachers.canvas = {
            getState: function() {
                if (!self.isDrawing) {
                    return;
                }

                // Copy the canvas contents
                var tmpCanvas = document.createElement("canvas");
                tmpCanvas.width = tmpCanvas.height = self.el.width;
                tmpCanvas.getContext("2d").drawImage(self.el, 0, 0);

                // Store Canvas state
                return {
                    x: self.x,
                    y: self.y,
                    down: self.down,
                    color: self.color,
                    canvas: tmpCanvas
                };
            },

            restoreState: function(cacheData) {
                self.startDraw();

                // Restore Canvas state
                self.x = cacheData.x;
                self.y = cacheData.y;
                self.down = cacheData.down;
                self.setColor(cacheData.color);

                // Restore canvas image
                // Disable shadow (otherwise the image will have a shadow!)
                var oldShadow = self.ctx.shadowColor;
                self.ctx.shadowColor = "rgba(0,0,0,0.0)";
                self.ctx.drawImage(cacheData.canvas, 0, 0);
                self.ctx.shadowColor = oldShadow;
            }
        };

        // Initialize playback commands
        _.each(this.commands, function(name) {
            record.handlers[name] = function() {
                self[name].apply(self, arguments);
            };
        });
    },

    startLine: function(x, y) {
        if (!this.down) {
            this.down = true;
            this.x = x;
            this.y = y;

            this.record.log("startLine", x, y);
        }
    },

    drawLine: function(x, y) {
        if (this.down && this.x != null && this.y != null) {
            this.ctx.beginPath();
            this.ctx.moveTo(this.x, this.y);
            this.ctx.lineTo(x, y);
            this.ctx.stroke();
            this.ctx.closePath();

            this.x = x;
            this.y = y;

            this.record.log("drawLine", x, y);
        }
    },

    endLine: function() {
        if (this.down) {
            this.down = false;
            this.record.log("endLine");
        }
    },

    setColor: function(color) {
        if (color != null) {
            if (!this.isDrawing) {
                this.startDraw(true);
            }

            this.color = color;

            this.ctx.shadowColor = "rgba(" + this.colors[color] + ",0.5)";
            this.ctx.strokeStyle = "rgba(" + this.colors[color] + ",1.0)";

            this.record.log("setColor", color);
        }

        this.trigger("colorSet", color);
    },

    clear: function(force) {
        // Clean off the canvas
        this.ctx.clearRect(0, 0, 600, 480);
        this.x = null;
        this.y = null;
        this.down = false;

        if (force !== true) {
            this.record.log("clear");
        }
    },

    startDraw: function(colorDone) {
        if (this.isDrawing) {
            return;
        }

        this.isDrawing = true;

        if (colorDone !== true) {
            this.setColor("black");
        }

        this.trigger("drawStarted");
    },

    endDraw: function() {
        if (!this.isDrawing) {
            return;
        }

        this.isDrawing = false;
        this.setColor(null);
        this.trigger("drawEnded");
    }
});
/* Manages the audio chunks as we build up this recording. */
window.ScratchpadAudioChunks = Backbone.Model.extend({

    initialize: function(options) {
        // The saved audio chunks
        this.audioChunks = [];
        // The current chunk we have not yet saved or discarded
        this.currentChunk = null;
    },

    setCurrentChunk: function(recording) {
        this.currentChunk = recording;
    },

    currentChunkExists: function() {
        return !_.isNull(this.currentChunk);
    },

    startNewChunk: function() {
        this.currentChunk = null;
    },

    discardCurrentChunk: function() {
        this.currentChunk = null;
    },

    saveCurrentChunk: function() {
        if (!this.currentChunk) {
            return;
        }
        this.audioChunks.push(this.currentChunk);
        this.currentChunk = null;
    },

    /* Return the array of audio chunks, not yet stitched together. */
    getAllChunks: function() {
        return this.audioChunks;
    }
});


/* Builds up audio and the command chunks for our recording, coordinates
 *  the process.
 *
 *  Heads-up that bugs with recording in chunks sometimes occur due to
 *  buggy playback with the Record object, which also occurs when playing
 *  normal talkies. Recording in chunks depends on Record playback to
 *  restore state after a discard, and so any Record bugs also cause bugs in
 *  recording in chunks.
 */
window.ScratchpadRecordView = Backbone.View.extend({
    initialize: function(options) {
        this.render();
        this.$recordButton = options.recordButton;
        this.$finalSaveButton = options.saveButton;
        this.editor = options.editor;
        this.record = options.record;
        this.config = options.config;
        this.drawCanvas = options.drawCanvas;
        this.workersDir = options.workersDir;
        this.transloaditTemplate = options.transloaditTemplate;
        this.transloaditAuthKey = options.transloaditAuthKey;
        this.audioChunks = new ScratchpadAudioChunks();
        this.recordInProgress = false;
        this.commandChunks = [];
        this.startingCode = "";
        this.lastSavedCode = this.editor.text();
        this.$lastAudioChunkElem = this.$el.find(".last-audio-chunk");
        // Note: $savedAudioChunksElem HAS to be displayed in order for us to
        //  get the duration. Hack -- look at other ways to get the duration.
        this.$savedAudioChunksElem = this.$el.find(".saved-audio-chunks");
        this.initializeButtons();
    },

    render: function() {
        this.$el.html(Handlebars.templates["dev-record"]({})).show();
    },

    initializeButtons: function() {
        // Set up the buttons
        this.$newChunkButton = this.$el.find(".scratchpad-dev-new-chunk");
        this.$discardChunkButton =
            this.$el.find(".scratchpad-dev-discard-chunk");
        this.$saveChunkButton = this.$el.find(".scratchpad-dev-save-chunk");
        this.$refreshEditorButton =
            this.$el.find(".scratchpad-dev-refresh-editor-state");
        // Disable chunk buttons to start
        this.disableChunkButtons(true, true, true, true, false);
        // Bind event listeners
        this.$newChunkButton.on("click", _.bind(this.newChunk, this));
        this.$discardChunkButton.on("click", _.bind(this.discardChunk, this));
        this.$saveChunkButton.on("click", _.bind(this.saveChunk, this));
        this.$refreshEditorButton.on("click", _.bind(this.refreshEditor, this));
    },

    /* Set up everything and get permission for recording. */
    initializeRecordingAudio: function() {
        // Start recording the presenter's audio
        this.multirecorder = new MultiRecorder({
            workerPath: this.workersDir + "shared/multirecorder-worker.js"
        });
        this.$recordButton.text("Use the chunks (and give permission)");
        this.setButtonDisableStatus(this.$recordButton, true);
        this.disableChunkButtons(false, true, true, true, true);
    },

    /* Start recording audio after a brief countdown for preparation.
     *   Leads to startRecordingCommands() being called,
     *   so no need to call startRecordingCommands manually.
     */
    startRecordingAudio: function() {
        var self = this;

        this.lastSavedCode = this.editor.text();
        this.multirecorder.startRecording(1)
            .progress(_.bind(function(seconds) {
                this.$newChunkButton.text(seconds + "...");
            }, this))
            .done(_.bind(function() {
                this.disableChunkButtons(false, true, true, true, true);
                self.record.recordingAudio = true;
                this.$newChunkButton.html("Stop recording chunk");
                this.startRecordingCommands();
            }, this));
    },

    /* Stop recording audio. Called from ScratchpadUI as a result of the
     *  call to stopRecordingCommands. */
    stopRecordingAudio: function() {
        this.multirecorder.stopRecording()
            .done(_.bind(function(recording) {
                this.audioChunks.setCurrentChunk(recording);
                this.$lastAudioChunkElem.html(recording.createAudioPlayer());
            }, this));
    },

    /* Display a sound player with all the saved audio chunks. */
    showSavedAudioChunks: function() {
        this.getFinalAudioRecording(_.bind(function(saved) {
            this.$savedAudioChunksElem.html(saved.createAudioPlayer());
        }, this));
    },


    /* Hack to return the duration of the saved audio, if it exists.
     *
     * Depends on the savedAudioChunkElem always being updated when we
     * add a new saved audio chunk. Note that we do not set the duration
     * right after creating the savedAudioChunkElem because the elem has
     * to load and become ready first. Between creating the elem and calling
     * this function, the hacky assumption is that it has been "long enough"
     * for the audio elem to load. This is pretty gross.
     */
    getDurationMsOfSavedAudio: function() {
        var durationMs = 0;
        var audioElem = $(this.$savedAudioChunksElem).find("audio");
        if (audioElem && audioElem.length > 0) {
            durationMs = audioElem[0].duration * 1000;
        }
        return durationMs;
    },

    /* Start recording user commands. Should only be called from
     *  startRecordingAudio. */
    startRecordingCommands: function() {
        if (this.record.hasNoChunks()) {
            // Save the initial code state
            //this.scratchpad.get("revision")
            //    .set("code", this.editor.text());
            this.startingCode = this.editor.text();
            var newVersion = this.config.curVersion();
            // Make sure we record using the scratchpad version
            this.config.switchVersion(newVersion);
            this.record.setActualInitData({
                configVersion: newVersion,
                code: this.startingCode
            });
        }

        // Focus on the editor
        this.editor.focus();
        // Start recording
        this.record.startRecordChunk(this.getDurationMsOfSavedAudio());
        // Every chunk should start the cursor at 0, 0 and log the event.
        this.record.log("select", 0, 0);
        this.editor.setCursor({row: 0, column: 0});
    },

    /* Stop recording commands. This will trigger an event sequence that
     *    will lead to stopRecordingAudio being called as well.
     *
     * Currently assumes that when we stop recording commands, we want
     * to upload the recording.
     */
    stopRecordingCommands: function() {
        this.record.stopRecordChunk();
    },

    /* Return the final audio recording, with all the audio chunks stitched
     *  together. */
    getFinalAudioRecording: function(callback) {
        this.multirecorder.combineRecordings(this.audioChunks.getAllChunks())
            .done(callback);
    },

    /* Return the final commands recording, with all the command chunks
     *  stitched together. */
    getFinalCommandRecording: function() {
        return this.record.dumpRecording();
    },

    /* Start recording a new chunk, or stop recording the current chunk
     *  (the button toggles) */
    newChunk: function() {
        if (this.audioChunks.currentChunkExists()) {
            return;
        }
        if (!this.recordInProgress) {
            // Start recording an new chunk
            this.editor.editor.setReadOnly(false);
            this.recordInProgress = true;
            this.startRecordingAudio();
        } else {
            // Stop recording the current chunk
            this.recordInProgress = false;
            this.stopRecordingCommands();  // Leads to stopRecordingAudio
            this.disableChunkButtons(true, false, false, true, true);
            this.$newChunkButton.html("Start new chunk");
        }
    },

    /* Discard the chunk we just recorded.
     *  Requires replaying all of the existing commands again to get the
     *  code + canvas back into the right state.
     *  Unfortunately, this is the biggest source of bugs right now since
     *  Record playback is separately buggy :/
     */
    discardChunk: function(evt) {
        if (!this.audioChunks.currentChunkExists()) {
            return;
        }
        this.audioChunks.discardCurrentChunk();
        this.record.discardRecordChunk();
        this.$lastAudioChunkElem.empty();
        this.refreshEditor();
    },

    /* Save the chunk we just recorded. */
    saveChunk: function(evt) {
        if (!this.audioChunks.currentChunkExists()) {
            return;
        }
        this.audioChunks.saveCurrentChunk();
        this.record.saveRecordChunk();
        this.lastSavedCode = this.editor.text();
        this.disableChunkButtons(false, true, true, false, false);
        this.showSavedAudioChunks();
        this.$lastAudioChunkElem.empty();
    },

    /* Play back all the saved chunks to get back to the last
     *  saved state. */
    refreshEditor: function(evt) {
        this.record.loadRecording(this.record.dumpRecording());
        this.editor.editor.setReadOnly(false);
        this.record.initData = this.record.actualInitData;
        // Add an empty command to force the Record playback to
        // keep playing until the audio track finishes playing
        if (this.record.commands) {
            this.record.commands.push([
                this.getDurationMsOfSavedAudio(), "seek"
            ]);
        }
        // Start the play head at 0
        this.record.time = 0;

        // Reset the editor
        this.editor.text(this.startingCode);
        // Clear and hide the drawing area
        this.drawCanvas.clear(true);
        this.drawCanvas.endDraw();
        this.record.seekTo(this.getDurationMsOfSavedAudio());

        // Set a timeout just to wait for all the commands to finish..
        setTimeout(_.bind(function() {
            this.disableChunkButtons(false, true, true, false, false);
        }, this), 1000);
    },

    /*
     * Quick way to set the disabled state for lots of recording-related
     *  buttons at once.
     */
    disableChunkButtons: function(newBool, discardBool, saveBool, refreshBool, finalBool) {
        this.setButtonDisableStatus(this.$newChunkButton, newBool);
        this.setButtonDisableStatus(this.$discardChunkButton, discardBool);
        this.setButtonDisableStatus(this.$saveChunkButton, saveBool);
        this.setButtonDisableStatus(this.$refreshEditorButton, refreshBool);
        this.setButtonDisableStatus(this.$finalSaveButton, finalBool);
    },

    /* Updated the button to the disabledStatus, if defined. */
    setButtonDisableStatus: function($button, disabledStatus) {
        if (!_.isUndefined(disabledStatus)) {
            $button.prop("disabled", disabledStatus);
        }
    }

});

window.LiveEditor = Backbone.View.extend({
    dom: {
        DRAW_CANVAS: ".scratchpad-draw-canvas",
        DRAW_COLOR_BUTTONS: "#draw-widgets a.draw-color-button",
        CANVAS_WRAP: ".scratchpad-canvas-wrap",
        EDITOR: ".scratchpad-editor",
        CANVAS_LOADING: ".scratchpad-canvas-loading",
        BIG_PLAY_LOADING: ".scratchpad-editor-bigplay-loading",
        BIG_PLAY_BUTTON: ".scratchpad-editor-bigplay-button",
        PLAYBAR: ".scratchpad-playbar",
        PLAYBAR_AREA: ".scratchpad-playbar-area",
        PLAYBAR_OPTIONS: ".scratchpad-playbar-options",
        PLAYBAR_LOADING: ".scratchpad-playbar .loading-msg",
        PLAYBAR_PROGRESS: ".scratchpad-playbar-progress",
        PLAYBAR_PLAY: ".scratchpad-playbar-play",
        PLAYBAR_TIMELEFT: ".scratchpad-playbar-timeleft",
        PLAYBAR_UI: ".scratchpad-playbar-play, .scratchpad-playbar-progress",
        OUTPUT_FRAME: "#output-frame",
        OUTPUT_DIV: "#output",
        ALL_OUTPUT: "#output, #output-frame"
    },

    mouseCommands: ["move", "over", "out", "down", "up"],
    colors: ["black", "red", "orange", "green", "blue", "lightblue", "violet"],

    defaultOutputWidth: 400,
    defaultOutputHeight: 400,

    editors: {},

    initialize: function(options) {
        this.workersDir = this._qualifyURL(options.workersDir);
        this.externalsDir = this._qualifyURL(options.externalsDir);
        this.imagesDir = this._qualifyURL(options.imagesDir);
        this.execFile = this._qualifyURL(options.execFile);
        this.jshintFile = this._qualifyURL(options.jshintFile ||
            this.externalsDir + "jshint/jshint.js");

        this.outputType = options.outputType || "";
        this.editorType = options.editorType || _.keys(this.editors)[0];
        this.editorHeight = options.editorHeight;
        this.initialCode = options.code;
        this.initialVersion = options.version;
        this.settings = options.settings;
        this.validation = options.validation;

        this.recordingCommands = options.recordingCommands;
        this.recordingMP3 = options.recordingMP3;
        this.recordingInit = options.recordingInit || {
            code: this.initialCode,
            version: this.initialVersion
        };

        this.transloaditTemplate = options.transloaditTemplate;
        this.transloaditAuthKey = options.transloaditAuthKey;

        this.render();

        this.config = new ScratchpadConfig({
            version: options.version
        });

        this.record = new ScratchpadRecord();

        // Set up the Canvas drawing area
        this.drawCanvas = new ScratchpadDrawCanvas({
            el: this.dom.DRAW_CANVAS,
            record: this.record
        });

        this.drawCanvas.on({
            // Drawing has started
            drawStarted: function() {
                // Activate the canvas
                this.$el.find(this.dom.DRAW_CANVAS).show();
            }.bind(this),

            // Drawing has ended
            drawEnded: function() {
                // Hide the canvas
                this.$el.find(this.dom.DRAW_CANVAS).hide();
            }.bind(this),

            // A color has been chosen
            colorSet: function(color) {
                // Deactivate all the color buttons
                this.$el.find(this.dom.DRAW_COLOR_BUTTONS)
                    .removeClass("ui-state-active");

                // If a new color has actually been chosen
                if (color !== null) {
                    // Select that color and activate the button
                    this.$el.find("#" + color).addClass("ui-state-active");
                }
            }.bind(this)
        });

        // Set up the editor
        this.editor = new this.editors[this.editorType]({
            el: this.dom.EDITOR,
            code: this.initialCode,
            autoFocus: options.autoFocus,
            config: this.config,
            record: this.record,
            imagesDir: this.imagesDir,
            externalsDir: this.externalsDir,
            workersDir: this.workersDir,
            type: this.editorType
        });

        this.tipbar = new TipBar({
            el: this.$(this.dom.OUTPUT_DIV),
            liveEditor: this
        });

        var code = options.code;

        // Load the text into the editor
        if (code !== undefined) {
            this.editor.text(code);
            this.editor.originalCode = code;
        }

        // Focus on the editor
        this.editor.focus();

        if (options.cursor) {
            // Restore the cursor position
            this.editor.setCursor(options.cursor);

        } else {
            // Set an initial starting selection point
            this.editor.setSelection({
                start: {row: 0, column: 0},
                end: {row: 0, column: 0}
            });
        }

        // Hide the overlay
        this.$el.find("#page-overlay").hide();

        // Change the width and height of the output frame if it's been
        // changed by the user, via the query string, or in the settings
        this.updateCanvasSize(options.width, options.height);

        if (this.canRecord()) {
            this.$el.find("#record").show();
        }

        this.bind();
        this.setupAudio();
    },

    render: function() {
        this.$el.html(Handlebars.templates["live-editor"]({
            execFile: this.execFile,
            imagesDir: this.imagesDir,
            colors: this.colors
        }));
    },

    bind: function() {
        var self = this;
        var $el = this.$el;
        var dom = this.dom;

        // Make sure that disabled buttons can't still be used
        $el.delegate(".simple-button.disabled, .ui-state-disabled", "click", function(e) {
            e.stopImmediatePropagation();
            return false;
        });

        // Handle the restart button
        $el.delegate("#restart-code", "click",
            this.restartCode.bind(this));

        this.handleMessagesBound = this.handleMessages.bind(this);
        $(window).on("message", this.handleMessagesBound);

        $el.find("#output-frame").on("load", function() {
            this.markDirty("force");
        }.bind(this));

        // Whenever the user changes code, execute the code
        this.editor.on("change", function() {
            this.markDirty();
        }.bind(this));

        this.on("runDone", this.runDone.bind(this));

        // This function will fire once after each synchrynous block which changes the cursor
        // or the current selection. We use it for tag highlighting in webpages.
        var cursorDirty = function() {
            if (self.outputState !== "clean" ) {
                // This will fire after markDirty() itself gets a chance to start a new run
                // So it will just keep resetting itself until one run comes back and there are
                // no changes waiting
                self.once("runDone", cursorDirty);
            } else {
                setTimeout(function() {
                    if (self.editor.getSelectionIndices) {
                        self.postFrame({
                            setCursor: self.editor.getSelectionIndices()
                        });
                    }
                    self.editor.once("changeCursor", cursorDirty);
                }, 0);                
            }
        };
        this.editor.once("changeCursor", cursorDirty);

        this.config.on("versionSwitched", function(e, version) {
            // Re-run the code after a version switch
            this.markDirty();

            // Run the JSHint config
            this.config.runVersion(version, "jshint");
        }.bind(this));

        if (this.hasAudio()) {
            $el.find(".overlay").show();
            $el.find(dom.BIG_PLAY_LOADING).show();
            $el.find(dom.PLAYBAR).show();
        }

        // Set up color button handling
        $el.find(dom.DRAW_COLOR_BUTTONS).each(function() {
            $(this).addClass("ui-button")
                .children().css("background", this.id);
        });

        // Set up toolbar buttons
        if (jQuery.fn.buttonize) {
            $el.buttonize();
        }

        // Handle color button clicks during recording
        $el.on("buttonClick", "a.draw-color-button", function() {
            self.drawCanvas.setColor(this.id);
            self.editor.focus();
        });

        // If the user clicks the disable overlay (which is laid over
        // the editor and canvas on playback) then pause playback.
        $el.on("click", ".disable-overlay", function() {
            self.record.pausePlayback();
        });

        // Set up the playback progress bar
        $el.find(dom.PLAYBAR_PROGRESS).slider({
            range: "min",
            value: 0,
            min: 0,
            max: 100,

            // Bind events to the progress playback bar
            // When a user has started dragging the slider
            start: function() {
                // Prevent slider manipulation while recording
                if (self.record.recording) {
                    return false;
                }

                self.record.seeking = true;

                // Pause playback and remember if we were playing or were paused
                self.wasPlaying = self.record.playing;
                self.record.pausePlayback();
            },

            // While the user is dragging the slider
            slide: function(e, ui) {
                // Slider position is set in seconds
                var sliderPos = ui.value * 1000;

                // Seek the player and update the time indicator
                // Ignore values that match endTime - sometimes the
                // slider jumps and we should ignore those jumps
                // It's ok because endTime is still captured on 'change'
                if (sliderPos !== self.record.endTime()) {
                    self.updateTimeLeft(sliderPos);
                    self.seekTo(sliderPos);
                }
            },

            // When the sliding has stopped
            stop: function(e, ui) {
                self.record.seeking = false;
                self.updateTimeLeft(ui.value * 1000);

                // If we were playing when we started sliding, resume playing
                if (self.wasPlaying) {
                    // Set the timeout to give time for the events to catch up
                    // to the present -- if we start before the events have
                    // finished, the scratchpad editor code will be in a bad
                    // state. Wait roughly a second for events to settle down.
                    setTimeout(function() {
                        self.record.play();
                    }, 1000);
                }
            }
        });

        var handlePlayClick = function() {
            if (self.record.playing) {
                self.record.pausePlayback();
            } else {
                self.record.play();
            }
        };

        // Handle the play button
        $el.find(dom.PLAYBAR_PLAY)
            .off("click.play-button")
            .on("click.play-button", handlePlayClick);

        var handlePlayButton = function() {
            // Show the playback bar and hide the loading message
            $el.find(dom.PLAYBAR_LOADING).hide();
            $el.find(dom.PLAYBAR_AREA).show();

            // Handle the big play button click event
            $el.find(dom.BIG_PLAY_BUTTON)
                .off("click.big-play-button")
                .on("click.big-play-button", function() {
                $el.find(dom.BIG_PLAY_BUTTON).hide();
                handlePlayClick();
            });

            $el.find(dom.PLAYBAR_PLAY).on("click", function() {
                $el.find(dom.BIG_PLAY_BUTTON).hide();
            });

            // Hide upon interaction with the editor
            $el.find(dom.EDITOR).on("click", function() {
                $el.find(dom.BIG_PLAY_BUTTON).hide();
            });

            // Switch from loading to play
            $el.find(dom.BIG_PLAY_LOADING).hide();
            $el.find(dom.BIG_PLAY_BUTTON).show();

            self.off("readyToPlay", handlePlayButton);
        };

        // Set up all the big play button interactions
        this.on("readyToPlay", handlePlayButton);

        // Handle the clear button click during recording
        $el.on("buttonClick", "#draw-clear-button", function() {
            self.drawCanvas.clear();
            self.drawCanvas.endDraw();
            self.editor.focus();
        });

        // Handle the restart button
        $el.on("click", "#restart-code", function() {
            self.record.log("restart");
        });

        // Bind the handler to start a new recording
        $el.find("#record").on("click", function() {
            self.recordHandler(function(err) {
                if (err) {
                    // TODO: Change this:
                    console.error(err);
                }
            });
        });

        // Load the recording playback commands as well, if applicable
        if (this.recordingCommands) {
            this.record.loadRecording({
                init: this.recordingInit,
                commands: this.recordingCommands
            });
        }
    },

    remove: function() {
        $(window).off("message", this.handleMessagesBound);
        this.editor.remove();
    },

    canRecord: function() {
        return this.transloaditAuthKey && this.transloaditTemplate;
    },

    hasAudio: function() {
        return !!this.recordingMP3;
    },

    setupAudio: function() {
        if (!this.hasAudio()) {
            return;
        }

        var self = this;
        var rebootTimer;

        soundManager.setup({
            url: this.externalsDir + "SoundManager2/swf/",
            debugMode: false,
            // Un-comment this to test Flash on FF:
            // debugFlash: true, preferFlash: true, useHTML5Audio: false,
            // See sm2-container in play-page.handlebars and flashblock.css
            useFlashBlock: true,
            // Sometimes when Flash is blocked or the browser is slower,
            //  soundManager will fail to initialize at first,
            //  claiming no response from the Flash file.
            // To handle that, we attempt a reboot 3 seconds after each 
            //  timeout, clearing the timer if we get an onready during
            //  that time (which happens if user un-blocks flash).
            onready: function() {
                window.clearTimeout(rebootTimer);
                self.audioInit();
            },
            ontimeout: function(error) {
                // The onready event comes pretty soon after the user
                //  clicks the flashblock, but not instantaneous, so 3
                //  seconds seems a good amount of time to give them the
                //  chance to click it before we remove it. It's possible
                //  they may have to click twice sometimes
                //  (but the second time time will work).
                window.clearTimeout(rebootTimer);
                rebootTimer = window.setTimeout(function() {
                    // Clear flashblocker divs
                    self.$el.find("#sm2-container div").remove();
                    soundManager.reboot();
                }, 3000);
            }
        });
        soundManager.beginDelayedInit();

        this.bindRecordHandlers();
    },

    audioInit: function() {
        if (!this.hasAudio()) {
            return;
        }

        var self = this;
        var record = this.record;

        // Reset the wasPlaying tracker
        this.wasPlaying = undefined;

        // Start the play head at 0
        record.time = 0;

        this.player = soundManager.createSound({
            // SoundManager errors if no ID is passed in,
            // even though we don't use it
            // The ID should be a string starting with a letter.
            id: "sound" + (new Date()).getTime(),

            url: this.recordingMP3,

            // Load the audio automatically
            autoLoad: true,

            // While the audio is playing update the position on the progress
            // bar and update the time indicator
            whileplaying: function() {
                self.updateTimeLeft(record.currentTime());

                if (!record.seeking) {
                    // Slider takes values in seconds
                    self.$el.find(self.dom.PLAYBAR_PROGRESS)
                        .slider("option", "value", record.currentTime() / 1000);
                }

                record.trigger("playUpdate");
            }.bind(this),

            // Hook audio playback into Record command playback
            // Define callbacks rather than sending the function directly so
            // that the scope in the Record methods is correct.
            onplay: function() {
                record.play();
            },
            onresume: function() {
                record.play();
            },
            onpause: function() {
                record.pausePlayback();
            },
            onload: function() {
                record.durationEstimate = record.duration = this.duration;
                record.trigger("loaded");
            },
            whileloading: function() {
                record.duration = null;
                record.durationEstimate = this.durationEstimate;
                record.trigger("loading");
            },
            // When audio playback is complete, notify everyone listening
            // that playback is officially done
            onfinish: function() {
                record.stopPlayback();
                record.trigger("playEnded");
            },
            onsuspend: function() {
                // Suspend happens when the audio can't be loaded automatically
                // (such is the case on iOS devices). Thus we trigger a
                // readyToPlay event anyway and let the load happen when the
                // user clicks the play button later on.
                self.trigger("readyToPlay");
            }
        });

        // Wait to start playback until we at least have some
        // bytes from the server (otherwise the player breaks)
        var checkStreaming = setInterval(function() {
            // We've loaded enough to start playing
            if (self.audioReadyToPlay()) {
                clearInterval(checkStreaming);
                self.trigger("readyToPlay");
            }
        }, 16);

        this.bindPlayerHandlers();
    },

    audioReadyToPlay: function() {
        return this.player && this.player.bytesLoaded > 0;
    },

    bindPlayerHandlers: function() {
        var self = this;
        var record = this.record;

        // Bind events to the Record object, to track when playback events occur
        this.record.bind({
            loading: function() {
                self.updateDurationDisplay();
            },

            loaded: function() {
                // Add an empty command to force the Record playback to
                // keep playing until the audio track finishes playing
                var commands = record.commands;

                if (commands) {
                    commands.push([
                        Math.max(record.endTime(),
                            commands[commands.length - 1][0]), "seek"]);
                }
                self.updateDurationDisplay();
            },

            // When play has started
            playStarted: function() {
                // If the audio player is paused, resume playing
                if (self.player.paused) {
                    self.player.resume();

                // Otherwise we can assume that we need to start playing from the top
                } else if (self.player.playState === 0) {
                    self.player.play();
                }
            },

            // Pause when recording playback pauses
            playPaused: function() {
                self.player.pause();
            }
        });
    },

    bindRecordHandlers: function() {
        var self = this;
        var record = this.record;

        /*
         * Bind events to Record (for recording and playback)
         * and to ScratchpadCanvas (for recording and playback)
         */

        record.bind({
            // Playback of a recording has begun
            playStarted: function(e, resume) {
                // Re-init if the recording version is different from
                // the scratchpad's normal version
                self.config.switchVersion(record.getVersion());

                // We're starting over so reset the editor and
                // canvas to its initial state
                if (!record.recording && !resume) {
                    // Reset the editor
                    self.editor.reset(record.initData.code, false);

                    // Clear and hide the drawing area
                    self.drawCanvas.clear(true);
                    self.drawCanvas.endDraw();
                }

                if (!record.recording) {
                    // Disable the record button during playback
                    self.$el.find("#record").addClass("disabled");
                }

                // During playback disable the restart button
                self.$el.find("#restart-code").addClass("disabled");

                if (!record.recording) {
                    // Turn on playback-related styling
                    $("html").addClass("playing");

                    // Show an invisible overlay that blocks interactions with
                    // the editor and canvas areas (preventing the user from
                    // being able to disturb playback)
                    self.$el.find(".disable-overlay").show();
                }

                self.editor.unfold();

                // Activate the play button
                self.$el.find(self.dom.PLAYBAR_PLAY)
                    .find("span")
                    .removeClass("glyphicon-play icon-play")
                    .addClass("glyphicon-pause icon-pause");
            },

            playEnded: function() {
                // Re-init if the recording version is different from
                // the scratchpad's normal version
                self.config.switchVersion(this.initialVersion);
            },

            // Playback of a recording has been paused
            playPaused: function() {
                // Turn off playback-related styling
                $("html").removeClass("playing");

                // Disable the blocking overlay
                self.$el.find(".disable-overlay").hide();

                // Allow the user to restart the code again
                self.$el.find("#restart-code").removeClass("disabled");

                // Re-enable the record button after playback
                self.$el.find("#record").removeClass("disabled");

                // Deactivate the play button
                self.$el.find(self.dom.PLAYBAR_PLAY)
                    .find("span")
                    .addClass("glyphicon-play icon-play")
                    .removeClass("glyphicon-pause icon-pause");
            },

            // Recording has begun
            recordStarted: function() {
                // Let the output know that recording has begun
                self.postFrame({ recording: true });

                self.$el.find("#draw-widgets").removeClass("hidden").show();

                // Hides the invisible overlay that blocks interactions with the
                // editor and canvas areas (preventing the user from being able
                // to disturb the recording)
                self.$el.find(".disable-overlay").hide();

                // Allow the editor to be changed
                self.editor.setReadOnly(false);

                // Turn off playback-related styling
                // (hides hot numbers, for example)
                $("html").removeClass("playing");

                // Reset the canvas to its initial state only if this is the
                // very first chunk we are recording.
                if (record.hasNoChunks()) {
                    self.drawCanvas.clear(true);
                    self.drawCanvas.endDraw();
                }

                // Disable the save button
                self.$el.find("#save-button, #fork-button")
                    .addClass("disabled");

                // Activate the recording button
                self.$el.find("#record").addClass("toggled");
            },

            // Recording has ended
            recordEnded: function() {
                // Let the output know that recording has ended
                self.postFrame({ recording: false });

                if (record.recordingAudio) {
                    self.recordView.stopRecordingAudio();
                }

                // Re-enable the save button
                self.$el.find("#save-button, #fork-button")
                    .removeClass("disabled");

                // Enable playbar UI
                self.$el.find(self.dom.PLAYBAR_UI)
                    .removeClass("ui-state-disabled");

                // Return the recording button to normal
                self.$el.find("#record").removeClass("toggled disabled");

                // Stop any sort of user playback
                record.stopPlayback();

                // Show an invisible overlay that blocks interactions with the
                // editor and canvas areas (preventing the user from being able
                // to disturb the recording)
                self.$el.find(".disable-overlay").show();

                // Turn on playback-related styling (hides hot numbers, for
                // example)
                $("html").addClass("playing");

                // Prevent the editor from being changed
                self.editor.setReadOnly(true);

                self.$el.find("#draw-widgets").addClass("hidden").hide();

                // Because we are recording in chunks, do not reset the canvas
                // to its initial state.
                self.drawCanvas.endDraw();
            }
        });

        // ScratchpadCanvas mouse events to track
        // Tracking: mousemove, mouseover, mouseout, mousedown, and mouseup
        _.each(this.mouseCommands, function(name) {
            // Handle the command during playback
            record.handlers[name] = function(x, y) {
                self.postFrame({
                    mouseAction: {
                        name: name,
                        x: x,
                        y: y
                    }
                });
            };
        });

        // When a restart occurs during playback, restart the output
        record.handlers.restart = function() {
            var $restart = self.$el.find("#restart-code");

            if (!$restart.hasClass("hilite")) {
                $restart.addClass("hilite green");
                setTimeout(function() {
                    $restart.removeClass("hilite green");
                }, 300);
            }

            self.postFrame({restart: true});
        };

        // Force the recording to sync to the current time of the audio playback
        record.currentTime = function() {
            return self.player ?
                self.player.position : 0;
        };

        // Create a function for retreiving the track end time
        // Note that duration will be set to the duration estimate while
        // the track is still loading, and only set to actual duration
        // once its loaded.
        record.endTime = function() {
            return this.duration || this.durationEstimate;
        };
    },

    recordHandler: function(callback) {
        // If we're already recording, stop
        if (this.record.recording) {
            // Note: We should never hit this case when recording chunks.
            this.recordView.stopRecordingCommands();
            return;
        }

        var saveCode = this.editor.text();

        // You must have some code in the editor before you start recording
        // otherwise the student will be starting with a blank editor,
        // which is confusing
        if (!saveCode) {
            callback({error: "empty"});

        } else if (this.config.curVersion() !== this.config.latestVersion()) {
            callback({error: "outdated"});

        } else if (this.canRecord() && !this.hasAudio()) {
            this.startRecording();
            this.editor.focus();

        } else {
            callback({error: "exists"});
        }
    },

    startRecording: function() {
        this.bindRecordHandlers();

        if (!this.recordView) {
            var $el = this.$el;

            // NOTE(jeresig): Unfortunately we need to do this to make sure
            // that we load the web worker from the same domain as the rest
            // of the site (instead of the domain that the "exec" page is on).
            // This is dumb and a KA-specific bit of functionality that we
            // should change, somehow.
            var workersDir = this.workersDir.replace(/^https?:\/\/[^\/]*/, "");

            this.recordView = new ScratchpadRecordView({
                el: $el.find(".scratchpad-dev-record-row"),
                recordButton: $el.find("#record"),
                saveButton: $el.find("#save-button"),
                record: this.record,
                editor: this.editor,
                config: this.config,
                workersDir: workersDir,
                drawCanvas: this.drawCanvas,
                transloaditTemplate: this.transloaditTemplate,
                transloaditAuthKey: this.transloaditAuthKey
            });
        }

        this.recordView.initializeRecordingAudio();
    },

    saveRecording: function(callback) {
        // If no command or audio recording was made, just save the results
        if (!this.record.recorded || !this.record.recordingAudio) {
            return callback();
        }

        var transloadit = new TransloaditXhr({
            authKey: this.transloaditAuthKey,
            templateId: this.transloaditTemplate,
            successCb: function(results) {
                this.recordingMP3 =
                    results.mp3[0].url.replace(/^http:/, "https:");
                callback(null, this.recordingMP3);
            }.bind(this),
            errorCb: callback
        });

        this.recordView.getFinalAudioRecording(function(combined) {
            transloadit.uploadFile(combined.wav);
        });
    },

    // We call this function multiple times, because the
    // endTime value may change as we load the file
    updateDurationDisplay: function() {
        // Do things that are dependent on knowing duration

        // This gets called if we're loading while we're playing,
        // so we need to update with the current time
        this.updateTimeLeft(this.record.currentTime());

        // Set the duration of the progress bar based upon the track duration
        // Slider position is set in seconds
        this.$el.find(this.dom.PLAYBAR_PROGRESS).slider("option", "max",
            this.record.endTime() / 1000);
    },

    // Update the time left in playback of the track
    updateTimeLeft: function(time) {
        // Update the time indicator with a nicely formatted time
        this.$el.find(".scratchpad-playbar-timeleft").text(
            "-" + this.formatTime(this.record.endTime() - time));
    },

    // Utility method for formatting time in minutes/seconds
    formatTime: function(time) {
        var seconds = time / 1000,
            min = Math.floor(seconds / 60),
            sec = Math.floor(seconds % 60);

        if (min < 0 || sec < 0) {
            min = 0;
            sec = 0;
        }

        return min + ":" + (sec < 10 ? "0" : "") + sec;
    },

    // Seek the player to a particular time
    seekTo: function(timeMS) {
        // Don't update the slider position when seeking
        // (since this triggers an event on the #progress element)
        if (!this.record.seeking) {
            this.$el.find(this.dom.PLAYBAR_PROGRESS)
                .slider("option", "value", timeMS / 1000);
        }

        // Move the recording and player positions
        if (this.record.seekTo(timeMS) !== false) {
            this.player.setPosition(timeMS);
        }
    },

    handleMessages: function(e) {
        var event = e.originalEvent;
        var data;

        try {
            data = JSON.parse(event.data);
        } catch (err) {
            // Malformed JSON, we don't care about it
        }

        if (!data) {
            return;
        }

        this.trigger("update", data);

        // Hide loading overlay
        if (data.loaded) {
            this.$el.find(this.dom.CANVAS_LOADING).hide();
        }

        // Set the code in the editor
        if (data.code !== undefined) {
            this.editor.text(data.code);
            this.editor.originalCode = data.code;
            this.restartCode();
        }

        // Testing/validation code is being set
        if (data.validate != null) {
            this.validation = data.validate;
        }
        
        if (data.results) {
            this.trigger("runDone");
        }

        if (this.editorType.indexOf("ace_") === 0 && data.results &&
                data.results.assertions) {
            // Remove previously added markers
            var markers = this.editor.editor.session.getMarkers();
            _.each(markers, function(marker, markerId) {
                this.editor.editor.session.removeMarker(markerId);
            }.bind(this));

            var annotations = [];
            for (var i = 0; i < data.results.assertions.length; i++) { 
                var unitTest = data.results.assertions[i];
                annotations.push({
                    row: unitTest.row, 
                    column: unitTest.column, 
                    text: unitTest.text,
                    type: "warning" 
                });
                // Underline the problem line to make it more obvious
                //  if they don't notice the gutter icon
                var AceRange = ace.require("ace/range").Range;
                var line = this.editor.editor.session
                    .getDocument().getLine(unitTest.row);
                this.editor.editor.session.addMarker(
                   new AceRange(unitTest.row, 0, unitTest.row, line.length),
                   "ace_problem_line", "text", false);
           }

           this.editor.editor.session.setAnnotations(annotations);
        }

        if (data.results && _.isArray(data.results.errors)) {
            this.tipbar.toggleErrors(data.results.errors);
        }

        // Set the line visibility in the editor
        if (data.lines !== undefined) {
            this.editor.toggleGutter(data.lines);
        }

        // Restart the execution
        if (data.restart) {
            this.restartCode();
        }

        // Log the recorded action
        if (data.log) {
            this.record.log.apply(this.record, data.log);
        }
    },
    
    markDirty: function(force) {
        // They're typing. Hide the tipbar to give them a chance to fix things up
        this.tipbar.hide();
        if (this.outputState === "clean" || force) {
            // We will run at the end of this code block
            // This stops replace from trying to execute code
            // between deleting the old code and adding the new code
            setTimeout(this.runCode.bind(this), 0);
            this.outputState = "running";

<<<<<<< HEAD
            // This will either be called when we receive the results
            // Or it will timeout.
            this.cleanUp = _.once(function() {
                clearTimeout(this.cleanUpTimeout);
                var lastOutputState = this.outputState;
                this.outputState = "clean";
                if (lastOutputState === "dirty") {
                    this.markDirty();
                }
            });
            // 500ms is an arbitrary delay. Hopefully long enough for reasonable programs
            // to execute, but short enough for editor to not feel laggy
            this.cleanUpTimeout = setTimeout(this.cleanUp.bind(this), 500);
=======
            // 500ms is an arbitrary timeout. Hopefully long enough for reasonable programs
            // to execute, but short enough for editor to not freeze
            this.runTimeout = setTimeout(function() { this.trigger("runDone"); }.bind(this), 500);
>>>>>>> 109c1ba5
        } else {
            this.outputState = "dirty";
        }
    },
    // This will either be called when we receive the results
    // Or it will timeout.
    runDone: function() {
        clearTimeout(this.runTimeout);
        var lastOutputState = this.outputState;
        this.outputState = "clean";
        if (lastOutputState === "dirty") {
            this.markDirty();
        }
    },
    // This stops us from sending  any updates until
    // we call markDirty("force") as a part of the frame load handler
    outputState: "dirty",
    cleanUp: function(){ 
        if (console) {
            console.warn("called cleanUp, before declaring it");
        }
    },

    // Extract the origin from the embedded frame location
    postFrameOrigin: function() {
        var match = /^.*:\/\/[^\/]*/.exec(
            this.$el.find("#output-frame").attr("data-src"));

        return match ?
            match[0] :
            window.location.protocol + "//" + window.location.host;
    },

    postFrame: function(data) {
        // Send the data to the frame using postMessage
        this.$el.find("#output-frame")[0].contentWindow.postMessage(
            JSON.stringify(data), this.postFrameOrigin());
    },

    /*
     * Restart the code in the output frame.
     */
    restartCode: function() {
        this.postFrame({ restart: true });
    },

    /*
     * Execute some code in the output frame.
     *
     * A note about the throttling:
     * This limits updates to 50FPS. No point in updating faster than that.
     * 
     * DO NOT CALL THIS DIRECTLY
     * Instead call markDirty because it will handle
     * throttling requests properly.
     */
    _runCode: _.throttle(function(code) {
        var options = {
            code: arguments.length === 0 ? this.editor.text() : code,
            cursor: this.editor.getSelectionIndices ? this.editor.getSelectionIndices() : -1,
            validate: this.validation || "",
            noLint: (this.editorType === "structured-blocks_pjs"),
            version: this.config.curVersion(),
            settings: this.settings || {},
            workersDir: this.workersDir,
            externalsDir: this.externalsDir,
            imagesDir: this.imagesDir,
            jshintFile: this.jshintFile,
            outputType: this.outputType
        };

        this.trigger("runCode", options);

        this.postFrame(options);
    }, 20),

    markDirty: function(force) {
        // They're typing. Hide the tipbar to give them a chance to fix things up
        this.tipbar.hide();
        if (this.outputState === "clean" || force) {
            // We will run at the end of this code block
            // This stops replace from trying to execute code
            // between deleting the old code and adding the new code
            setTimeout(this._runCode.bind(this), 0);

            this.outputState = "running";

            // This will either be called when we receive the results
            // Or it will timeout.
            this.cleanUp = _.once(function() {
                var lastOutputState = this.outputState;
                this.outputState = "clean";
                if (lastOutputState === "dirty") {
                    this.markDirty();
                }
            });
            // 500ms is an arbitrary delay. Hopefully long enough for reasonable programs
            // to execute, but short enough for editor to not feel laggy
            setTimeout(this.cleanUp.bind(this), 500);
        } else {
            this.outputState = "dirty";
        }
    },
    // This stops us from sending  any updates until
    // we call markDirty("force") as a part of the frame load handler
    outputState: "dirty",

    getScreenshot: function(callback) {
        // Unbind any handlers this function may have set for previous
        // screenshots
        $(window).unbind("message.getScreenshot");

        // We're only expecting one screenshot back
        $(window).bind("message.getScreenshot", function(e) {
            // Only call if the data is actually an image!
            if (/^data:/.test(e.originalEvent.data)) {
                callback(e.originalEvent.data);
            }
        });

        // Ask the frame for a screenshot
        this.postFrame({ screenshot: true });
    },

    updateCanvasSize: function(width, height) {
        width = width || this.defaultOutputWidth;
        height = height || this.defaultOutputHeight;

        this.$el.find(this.dom.CANVAS_WRAP).width(width);
        this.$el.find(this.dom.ALL_OUTPUT).height(height);

        // Set the editor height to be the same as the canvas height
        this.$el.find(this.dom.EDITOR).height(this.editorHeight || height);

        this.trigger("canvasSizeUpdated", {
            width: width,
            height: height
        });
    },

    getScreenshot: function(callback) {
        // Unbind any handlers this function may have set for previous
        // screenshots
        $(window).off("message.getScreenshot");
    
        // We're only expecting one screenshot back
        $(window).on("message.getScreenshot", function(e) {
            // Only call if the data is actually an image!
            if (/^data:/.test(e.originalEvent.data)) {
                callback(e.originalEvent.data);
            }
        });
    
        // Ask the frame for a screenshot
        this.postFrame({ screenshot: true });
    },

    undo: function() {
        this.editor.undo();
    },

    _qualifyURL: function(url) {
        var a = document.createElement("a");
        a.href = url;
        return a.href;
    }
});

LiveEditor.registerEditor = function(name, editor) {
    LiveEditor.prototype.editors[name] = editor;
};<|MERGE_RESOLUTION|>--- conflicted
+++ resolved
@@ -1806,25 +1806,9 @@
             setTimeout(this.runCode.bind(this), 0);
             this.outputState = "running";
 
-<<<<<<< HEAD
-            // This will either be called when we receive the results
-            // Or it will timeout.
-            this.cleanUp = _.once(function() {
-                clearTimeout(this.cleanUpTimeout);
-                var lastOutputState = this.outputState;
-                this.outputState = "clean";
-                if (lastOutputState === "dirty") {
-                    this.markDirty();
-                }
-            });
-            // 500ms is an arbitrary delay. Hopefully long enough for reasonable programs
-            // to execute, but short enough for editor to not feel laggy
-            this.cleanUpTimeout = setTimeout(this.cleanUp.bind(this), 500);
-=======
             // 500ms is an arbitrary timeout. Hopefully long enough for reasonable programs
             // to execute, but short enough for editor to not freeze
             this.runTimeout = setTimeout(function() { this.trigger("runDone"); }.bind(this), 500);
->>>>>>> 109c1ba5
         } else {
             this.outputState = "dirty";
         }
@@ -1842,11 +1826,6 @@
     // This stops us from sending  any updates until
     // we call markDirty("force") as a part of the frame load handler
     outputState: "dirty",
-    cleanUp: function(){ 
-        if (console) {
-            console.warn("called cleanUp, before declaring it");
-        }
-    },
 
     // Extract the origin from the embedded frame location
     postFrameOrigin: function() {
@@ -1901,37 +1880,6 @@
         this.postFrame(options);
     }, 20),
 
-    markDirty: function(force) {
-        // They're typing. Hide the tipbar to give them a chance to fix things up
-        this.tipbar.hide();
-        if (this.outputState === "clean" || force) {
-            // We will run at the end of this code block
-            // This stops replace from trying to execute code
-            // between deleting the old code and adding the new code
-            setTimeout(this._runCode.bind(this), 0);
-
-            this.outputState = "running";
-
-            // This will either be called when we receive the results
-            // Or it will timeout.
-            this.cleanUp = _.once(function() {
-                var lastOutputState = this.outputState;
-                this.outputState = "clean";
-                if (lastOutputState === "dirty") {
-                    this.markDirty();
-                }
-            });
-            // 500ms is an arbitrary delay. Hopefully long enough for reasonable programs
-            // to execute, but short enough for editor to not feel laggy
-            setTimeout(this.cleanUp.bind(this), 500);
-        } else {
-            this.outputState = "dirty";
-        }
-    },
-    // This stops us from sending  any updates until
-    // we call markDirty("force") as a part of the frame load handler
-    outputState: "dirty",
-
     getScreenshot: function(callback) {
         // Unbind any handlers this function may have set for previous
         // screenshots
