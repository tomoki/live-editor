/*!
 * jQuery UI Touch Punch 0.2.3
 *
 * Copyright 2011–2014, Dave Furfero
 * Dual licensed under the MIT or GPL Version 2 licenses.
 *
 * Depends:
 *  jquery.ui.widget.js
 *  jquery.ui.mouse.js
 */
(function(b){b.support.touch="ontouchend" in document;if(!b.support.touch){return}var d=b.ui.mouse.prototype,f=d._mouseInit,c=d._mouseDestroy,a;function e(h,i){if(h.originalEvent.touches.length>1){return}h.preventDefault();var j=h.originalEvent.changedTouches[0],g=document.createEvent("MouseEvents");g.initMouseEvent(i,true,true,window,1,j.screenX,j.screenY,j.clientX,j.clientY,false,false,false,false,0,null);h.target.dispatchEvent(g)}d._touchStart=function(h){var g=this;if(h.originalEvent.target.localName=="textarea"||h.originalEvent.target.localName=="input"){return true}if(a||!g._mouseCapture(h.originalEvent.changedTouches[0])){return}a=true;g._touchMoved=false;e(h,"mouseover");e(h,"mousemove");e(h,"mousedown")};d._touchMove=function(g){if(!a){return}this._touchMoved=true;e(g,"mousemove")};d._touchEnd=function(g){if(!a){return}e(g,"mouseup");e(g,"mouseout");if(!this._touchMoved){e(g,"click")}a=false};d._mouseInit=function(){var g=this;g.element.bind({touchstart:b.proxy(g,"_touchStart"),touchmove:b.proxy(g,"_touchMove"),touchend:b.proxy(g,"_touchEnd")});f.call(g)};d._mouseDestroy=function(){var g=this;g.element.unbind({touchstart:b.proxy(g,"_touchStart"),touchmove:b.proxy(g,"_touchMove"),touchend:b.proxy(g,"_touchEnd")});c.call(g)}})(jQuery);
/*
  Copyright (C) 2013 Ariya Hidayat <ariya.hidayat@gmail.com>
  Copyright (C) 2013 Thaddee Tyl <thaddee.tyl@gmail.com>
  Copyright (C) 2012 Ariya Hidayat <ariya.hidayat@gmail.com>
  Copyright (C) 2012 Mathias Bynens <mathias@qiwi.be>
  Copyright (C) 2012 Joost-Wim Boekesteijn <joost-wim@boekesteijn.nl>
  Copyright (C) 2012 Kris Kowal <kris.kowal@cixar.com>
  Copyright (C) 2012 Yusuke Suzuki <utatane.tea@gmail.com>
  Copyright (C) 2012 Arpad Borsos <arpad.borsos@googlemail.com>
  Copyright (C) 2011 Ariya Hidayat <ariya.hidayat@gmail.com>

  Redistribution and use in source and binary forms, with or without
  modification, are permitted provided that the following conditions are met:

    * Redistributions of source code must retain the above copyright
      notice, this list of conditions and the following disclaimer.
    * Redistributions in binary form must reproduce the above copyright
      notice, this list of conditions and the following disclaimer in the
      documentation and/or other materials provided with the distribution.

  THIS SOFTWARE IS PROVIDED BY THE COPYRIGHT HOLDERS AND CONTRIBUTORS "AS IS"
  AND ANY EXPRESS OR IMPLIED WARRANTIES, INCLUDING, BUT NOT LIMITED TO, THE
  IMPLIED WARRANTIES OF MERCHANTABILITY AND FITNESS FOR A PARTICULAR PURPOSE
  ARE DISCLAIMED. IN NO EVENT SHALL <COPYRIGHT HOLDER> BE LIABLE FOR ANY
  DIRECT, INDIRECT, INCIDENTAL, SPECIAL, EXEMPLARY, OR CONSEQUENTIAL DAMAGES
  (INCLUDING, BUT NOT LIMITED TO, PROCUREMENT OF SUBSTITUTE GOODS OR SERVICES;
  LOSS OF USE, DATA, OR PROFITS; OR BUSINESS INTERRUPTION) HOWEVER CAUSED AND
  ON ANY THEORY OF LIABILITY, WHETHER IN CONTRACT, STRICT LIABILITY, OR TORT
  (INCLUDING NEGLIGENCE OR OTHERWISE) ARISING IN ANY WAY OUT OF THE USE OF
  THIS SOFTWARE, EVEN IF ADVISED OF THE POSSIBILITY OF SUCH DAMAGE.
*/

/*jslint bitwise:true plusplus:true */
/*global esprima:true, define:true, exports:true, window: true,
createLocationMarker: true,
throwError: true, generateStatement: true, peek: true,
parseAssignmentExpression: true, parseBlock: true, parseExpression: true,
parseFunctionDeclaration: true, parseFunctionExpression: true,
parseFunctionSourceElements: true, parseVariableIdentifier: true,
parseLeftHandSideExpression: true,
parseUnaryExpression: true,
parseStatement: true, parseSourceElement: true */

(function (root, factory) {
    'use strict';

    // Universal Module Definition (UMD) to support AMD, CommonJS/Node.js,
    // Rhino, and plain browser loading.
    if (typeof define === 'function' && define.amd) {
        define(['exports'], factory);
    } else if (typeof exports !== 'undefined') {
        factory(exports);
    } else {
        factory((root.esprima = {}));
    }
}(this, function (exports) {
    'use strict';

    var Token,
        TokenName,
        FnExprTokens,
        Syntax,
        PropertyKind,
        Messages,
        Regex,
        SyntaxTreeDelegate,
        source,
        strict,
        index,
        lineNumber,
        lineStart,
        length,
        delegate,
        lookahead,
        state,
        extra;

    Token = {
        BooleanLiteral: 1,
        EOF: 2,
        Identifier: 3,
        Keyword: 4,
        NullLiteral: 5,
        NumericLiteral: 6,
        Punctuator: 7,
        StringLiteral: 8,
        RegularExpression: 9
    };

    TokenName = {};
    TokenName[Token.BooleanLiteral] = 'Boolean';
    TokenName[Token.EOF] = '<end>';
    TokenName[Token.Identifier] = 'Identifier';
    TokenName[Token.Keyword] = 'Keyword';
    TokenName[Token.NullLiteral] = 'Null';
    TokenName[Token.NumericLiteral] = 'Numeric';
    TokenName[Token.Punctuator] = 'Punctuator';
    TokenName[Token.StringLiteral] = 'String';
    TokenName[Token.RegularExpression] = 'RegularExpression';

    // A function following one of those tokens is an expression.
    FnExprTokens = ['(', '{', '[', 'in', 'typeof', 'instanceof', 'new',
                    'return', 'case', 'delete', 'throw', 'void',
                    // assignment operators
                    '=', '+=', '-=', '*=', '/=', '%=', '<<=', '>>=', '>>>=',
                    '&=', '|=', '^=', ',',
                    // binary/unary operators
                    '+', '-', '*', '/', '%', '++', '--', '<<', '>>', '>>>', '&',
                    '|', '^', '!', '~', '&&', '||', '?', ':', '===', '==', '>=',
                    '<=', '<', '>', '!=', '!=='];

    Syntax = {
        AssignmentExpression: 'AssignmentExpression',
        ArrayExpression: 'ArrayExpression',
        BlockStatement: 'BlockStatement',
        BinaryExpression: 'BinaryExpression',
        BreakStatement: 'BreakStatement',
        CallExpression: 'CallExpression',
        CatchClause: 'CatchClause',
        ConditionalExpression: 'ConditionalExpression',
        ContinueStatement: 'ContinueStatement',
        DoWhileStatement: 'DoWhileStatement',
        DebuggerStatement: 'DebuggerStatement',
        EmptyStatement: 'EmptyStatement',
        ExpressionStatement: 'ExpressionStatement',
        ForStatement: 'ForStatement',
        ForInStatement: 'ForInStatement',
        FunctionDeclaration: 'FunctionDeclaration',
        FunctionExpression: 'FunctionExpression',
        Identifier: 'Identifier',
        IfStatement: 'IfStatement',
        Literal: 'Literal',
        LabeledStatement: 'LabeledStatement',
        LogicalExpression: 'LogicalExpression',
        MemberExpression: 'MemberExpression',
        NewExpression: 'NewExpression',
        ObjectExpression: 'ObjectExpression',
        Program: 'Program',
        Property: 'Property',
        ReturnStatement: 'ReturnStatement',
        SequenceExpression: 'SequenceExpression',
        SwitchStatement: 'SwitchStatement',
        SwitchCase: 'SwitchCase',
        ThisExpression: 'ThisExpression',
        ThrowStatement: 'ThrowStatement',
        TryStatement: 'TryStatement',
        UnaryExpression: 'UnaryExpression',
        UpdateExpression: 'UpdateExpression',
        VariableDeclaration: 'VariableDeclaration',
        VariableDeclarator: 'VariableDeclarator',
        WhileStatement: 'WhileStatement',
        WithStatement: 'WithStatement'
    };

    PropertyKind = {
        Data: 1,
        Get: 2,
        Set: 4
    };

    // Error messages should be identical to V8.
    Messages = {
        UnexpectedToken:  'Unexpected token %0',
        UnexpectedNumber:  'Unexpected number',
        UnexpectedString:  'Unexpected string',
        UnexpectedIdentifier:  'Unexpected identifier',
        UnexpectedReserved:  'Unexpected reserved word',
        UnexpectedEOS:  'Unexpected end of input',
        NewlineAfterThrow:  'Illegal newline after throw',
        InvalidRegExp: 'Invalid regular expression',
        UnterminatedRegExp:  'Invalid regular expression: missing /',
        InvalidLHSInAssignment:  'Invalid left-hand side in assignment',
        InvalidLHSInForIn:  'Invalid left-hand side in for-in',
        MultipleDefaultsInSwitch: 'More than one default clause in switch statement',
        NoCatchOrFinally:  'Missing catch or finally after try',
        UnknownLabel: 'Undefined label \'%0\'',
        Redeclaration: '%0 \'%1\' has already been declared',
        IllegalContinue: 'Illegal continue statement',
        IllegalBreak: 'Illegal break statement',
        IllegalReturn: 'Illegal return statement',
        StrictModeWith:  'Strict mode code may not include a with statement',
        StrictCatchVariable:  'Catch variable may not be eval or arguments in strict mode',
        StrictVarName:  'Variable name may not be eval or arguments in strict mode',
        StrictParamName:  'Parameter name eval or arguments is not allowed in strict mode',
        StrictParamDupe: 'Strict mode function may not have duplicate parameter names',
        StrictFunctionName:  'Function name may not be eval or arguments in strict mode',
        StrictOctalLiteral:  'Octal literals are not allowed in strict mode.',
        StrictDelete:  'Delete of an unqualified identifier in strict mode.',
        StrictDuplicateProperty:  'Duplicate data property in object literal not allowed in strict mode',
        AccessorDataProperty:  'Object literal may not have data and accessor property with the same name',
        AccessorGetSet:  'Object literal may not have multiple get/set accessors with the same name',
        StrictLHSAssignment:  'Assignment to eval or arguments is not allowed in strict mode',
        StrictLHSPostfix:  'Postfix increment/decrement may not have eval or arguments operand in strict mode',
        StrictLHSPrefix:  'Prefix increment/decrement may not have eval or arguments operand in strict mode',
        StrictReservedWord:  'Use of future reserved word in strict mode'
    };

    // See also tools/generate-unicode-regex.py.
    Regex = {
        NonAsciiIdentifierStart: new RegExp('[\xaa\xb5\xba\xc0-\xd6\xd8-\xf6\xf8-\u02c1\u02c6-\u02d1\u02e0-\u02e4\u02ec\u02ee\u0370-\u0374\u0376\u0377\u037a-\u037d\u0386\u0388-\u038a\u038c\u038e-\u03a1\u03a3-\u03f5\u03f7-\u0481\u048a-\u0527\u0531-\u0556\u0559\u0561-\u0587\u05d0-\u05ea\u05f0-\u05f2\u0620-\u064a\u066e\u066f\u0671-\u06d3\u06d5\u06e5\u06e6\u06ee\u06ef\u06fa-\u06fc\u06ff\u0710\u0712-\u072f\u074d-\u07a5\u07b1\u07ca-\u07ea\u07f4\u07f5\u07fa\u0800-\u0815\u081a\u0824\u0828\u0840-\u0858\u08a0\u08a2-\u08ac\u0904-\u0939\u093d\u0950\u0958-\u0961\u0971-\u0977\u0979-\u097f\u0985-\u098c\u098f\u0990\u0993-\u09a8\u09aa-\u09b0\u09b2\u09b6-\u09b9\u09bd\u09ce\u09dc\u09dd\u09df-\u09e1\u09f0\u09f1\u0a05-\u0a0a\u0a0f\u0a10\u0a13-\u0a28\u0a2a-\u0a30\u0a32\u0a33\u0a35\u0a36\u0a38\u0a39\u0a59-\u0a5c\u0a5e\u0a72-\u0a74\u0a85-\u0a8d\u0a8f-\u0a91\u0a93-\u0aa8\u0aaa-\u0ab0\u0ab2\u0ab3\u0ab5-\u0ab9\u0abd\u0ad0\u0ae0\u0ae1\u0b05-\u0b0c\u0b0f\u0b10\u0b13-\u0b28\u0b2a-\u0b30\u0b32\u0b33\u0b35-\u0b39\u0b3d\u0b5c\u0b5d\u0b5f-\u0b61\u0b71\u0b83\u0b85-\u0b8a\u0b8e-\u0b90\u0b92-\u0b95\u0b99\u0b9a\u0b9c\u0b9e\u0b9f\u0ba3\u0ba4\u0ba8-\u0baa\u0bae-\u0bb9\u0bd0\u0c05-\u0c0c\u0c0e-\u0c10\u0c12-\u0c28\u0c2a-\u0c33\u0c35-\u0c39\u0c3d\u0c58\u0c59\u0c60\u0c61\u0c85-\u0c8c\u0c8e-\u0c90\u0c92-\u0ca8\u0caa-\u0cb3\u0cb5-\u0cb9\u0cbd\u0cde\u0ce0\u0ce1\u0cf1\u0cf2\u0d05-\u0d0c\u0d0e-\u0d10\u0d12-\u0d3a\u0d3d\u0d4e\u0d60\u0d61\u0d7a-\u0d7f\u0d85-\u0d96\u0d9a-\u0db1\u0db3-\u0dbb\u0dbd\u0dc0-\u0dc6\u0e01-\u0e30\u0e32\u0e33\u0e40-\u0e46\u0e81\u0e82\u0e84\u0e87\u0e88\u0e8a\u0e8d\u0e94-\u0e97\u0e99-\u0e9f\u0ea1-\u0ea3\u0ea5\u0ea7\u0eaa\u0eab\u0ead-\u0eb0\u0eb2\u0eb3\u0ebd\u0ec0-\u0ec4\u0ec6\u0edc-\u0edf\u0f00\u0f40-\u0f47\u0f49-\u0f6c\u0f88-\u0f8c\u1000-\u102a\u103f\u1050-\u1055\u105a-\u105d\u1061\u1065\u1066\u106e-\u1070\u1075-\u1081\u108e\u10a0-\u10c5\u10c7\u10cd\u10d0-\u10fa\u10fc-\u1248\u124a-\u124d\u1250-\u1256\u1258\u125a-\u125d\u1260-\u1288\u128a-\u128d\u1290-\u12b0\u12b2-\u12b5\u12b8-\u12be\u12c0\u12c2-\u12c5\u12c8-\u12d6\u12d8-\u1310\u1312-\u1315\u1318-\u135a\u1380-\u138f\u13a0-\u13f4\u1401-\u166c\u166f-\u167f\u1681-\u169a\u16a0-\u16ea\u16ee-\u16f0\u1700-\u170c\u170e-\u1711\u1720-\u1731\u1740-\u1751\u1760-\u176c\u176e-\u1770\u1780-\u17b3\u17d7\u17dc\u1820-\u1877\u1880-\u18a8\u18aa\u18b0-\u18f5\u1900-\u191c\u1950-\u196d\u1970-\u1974\u1980-\u19ab\u19c1-\u19c7\u1a00-\u1a16\u1a20-\u1a54\u1aa7\u1b05-\u1b33\u1b45-\u1b4b\u1b83-\u1ba0\u1bae\u1baf\u1bba-\u1be5\u1c00-\u1c23\u1c4d-\u1c4f\u1c5a-\u1c7d\u1ce9-\u1cec\u1cee-\u1cf1\u1cf5\u1cf6\u1d00-\u1dbf\u1e00-\u1f15\u1f18-\u1f1d\u1f20-\u1f45\u1f48-\u1f4d\u1f50-\u1f57\u1f59\u1f5b\u1f5d\u1f5f-\u1f7d\u1f80-\u1fb4\u1fb6-\u1fbc\u1fbe\u1fc2-\u1fc4\u1fc6-\u1fcc\u1fd0-\u1fd3\u1fd6-\u1fdb\u1fe0-\u1fec\u1ff2-\u1ff4\u1ff6-\u1ffc\u2071\u207f\u2090-\u209c\u2102\u2107\u210a-\u2113\u2115\u2119-\u211d\u2124\u2126\u2128\u212a-\u212d\u212f-\u2139\u213c-\u213f\u2145-\u2149\u214e\u2160-\u2188\u2c00-\u2c2e\u2c30-\u2c5e\u2c60-\u2ce4\u2ceb-\u2cee\u2cf2\u2cf3\u2d00-\u2d25\u2d27\u2d2d\u2d30-\u2d67\u2d6f\u2d80-\u2d96\u2da0-\u2da6\u2da8-\u2dae\u2db0-\u2db6\u2db8-\u2dbe\u2dc0-\u2dc6\u2dc8-\u2dce\u2dd0-\u2dd6\u2dd8-\u2dde\u2e2f\u3005-\u3007\u3021-\u3029\u3031-\u3035\u3038-\u303c\u3041-\u3096\u309d-\u309f\u30a1-\u30fa\u30fc-\u30ff\u3105-\u312d\u3131-\u318e\u31a0-\u31ba\u31f0-\u31ff\u3400-\u4db5\u4e00-\u9fcc\ua000-\ua48c\ua4d0-\ua4fd\ua500-\ua60c\ua610-\ua61f\ua62a\ua62b\ua640-\ua66e\ua67f-\ua697\ua6a0-\ua6ef\ua717-\ua71f\ua722-\ua788\ua78b-\ua78e\ua790-\ua793\ua7a0-\ua7aa\ua7f8-\ua801\ua803-\ua805\ua807-\ua80a\ua80c-\ua822\ua840-\ua873\ua882-\ua8b3\ua8f2-\ua8f7\ua8fb\ua90a-\ua925\ua930-\ua946\ua960-\ua97c\ua984-\ua9b2\ua9cf\uaa00-\uaa28\uaa40-\uaa42\uaa44-\uaa4b\uaa60-\uaa76\uaa7a\uaa80-\uaaaf\uaab1\uaab5\uaab6\uaab9-\uaabd\uaac0\uaac2\uaadb-\uaadd\uaae0-\uaaea\uaaf2-\uaaf4\uab01-\uab06\uab09-\uab0e\uab11-\uab16\uab20-\uab26\uab28-\uab2e\uabc0-\uabe2\uac00-\ud7a3\ud7b0-\ud7c6\ud7cb-\ud7fb\uf900-\ufa6d\ufa70-\ufad9\ufb00-\ufb06\ufb13-\ufb17\ufb1d\ufb1f-\ufb28\ufb2a-\ufb36\ufb38-\ufb3c\ufb3e\ufb40\ufb41\ufb43\ufb44\ufb46-\ufbb1\ufbd3-\ufd3d\ufd50-\ufd8f\ufd92-\ufdc7\ufdf0-\ufdfb\ufe70-\ufe74\ufe76-\ufefc\uff21-\uff3a\uff41-\uff5a\uff66-\uffbe\uffc2-\uffc7\uffca-\uffcf\uffd2-\uffd7\uffda-\uffdc]'),
        NonAsciiIdentifierPart: new RegExp('[\xaa\xb5\xba\xc0-\xd6\xd8-\xf6\xf8-\u02c1\u02c6-\u02d1\u02e0-\u02e4\u02ec\u02ee\u0300-\u0374\u0376\u0377\u037a-\u037d\u0386\u0388-\u038a\u038c\u038e-\u03a1\u03a3-\u03f5\u03f7-\u0481\u0483-\u0487\u048a-\u0527\u0531-\u0556\u0559\u0561-\u0587\u0591-\u05bd\u05bf\u05c1\u05c2\u05c4\u05c5\u05c7\u05d0-\u05ea\u05f0-\u05f2\u0610-\u061a\u0620-\u0669\u066e-\u06d3\u06d5-\u06dc\u06df-\u06e8\u06ea-\u06fc\u06ff\u0710-\u074a\u074d-\u07b1\u07c0-\u07f5\u07fa\u0800-\u082d\u0840-\u085b\u08a0\u08a2-\u08ac\u08e4-\u08fe\u0900-\u0963\u0966-\u096f\u0971-\u0977\u0979-\u097f\u0981-\u0983\u0985-\u098c\u098f\u0990\u0993-\u09a8\u09aa-\u09b0\u09b2\u09b6-\u09b9\u09bc-\u09c4\u09c7\u09c8\u09cb-\u09ce\u09d7\u09dc\u09dd\u09df-\u09e3\u09e6-\u09f1\u0a01-\u0a03\u0a05-\u0a0a\u0a0f\u0a10\u0a13-\u0a28\u0a2a-\u0a30\u0a32\u0a33\u0a35\u0a36\u0a38\u0a39\u0a3c\u0a3e-\u0a42\u0a47\u0a48\u0a4b-\u0a4d\u0a51\u0a59-\u0a5c\u0a5e\u0a66-\u0a75\u0a81-\u0a83\u0a85-\u0a8d\u0a8f-\u0a91\u0a93-\u0aa8\u0aaa-\u0ab0\u0ab2\u0ab3\u0ab5-\u0ab9\u0abc-\u0ac5\u0ac7-\u0ac9\u0acb-\u0acd\u0ad0\u0ae0-\u0ae3\u0ae6-\u0aef\u0b01-\u0b03\u0b05-\u0b0c\u0b0f\u0b10\u0b13-\u0b28\u0b2a-\u0b30\u0b32\u0b33\u0b35-\u0b39\u0b3c-\u0b44\u0b47\u0b48\u0b4b-\u0b4d\u0b56\u0b57\u0b5c\u0b5d\u0b5f-\u0b63\u0b66-\u0b6f\u0b71\u0b82\u0b83\u0b85-\u0b8a\u0b8e-\u0b90\u0b92-\u0b95\u0b99\u0b9a\u0b9c\u0b9e\u0b9f\u0ba3\u0ba4\u0ba8-\u0baa\u0bae-\u0bb9\u0bbe-\u0bc2\u0bc6-\u0bc8\u0bca-\u0bcd\u0bd0\u0bd7\u0be6-\u0bef\u0c01-\u0c03\u0c05-\u0c0c\u0c0e-\u0c10\u0c12-\u0c28\u0c2a-\u0c33\u0c35-\u0c39\u0c3d-\u0c44\u0c46-\u0c48\u0c4a-\u0c4d\u0c55\u0c56\u0c58\u0c59\u0c60-\u0c63\u0c66-\u0c6f\u0c82\u0c83\u0c85-\u0c8c\u0c8e-\u0c90\u0c92-\u0ca8\u0caa-\u0cb3\u0cb5-\u0cb9\u0cbc-\u0cc4\u0cc6-\u0cc8\u0cca-\u0ccd\u0cd5\u0cd6\u0cde\u0ce0-\u0ce3\u0ce6-\u0cef\u0cf1\u0cf2\u0d02\u0d03\u0d05-\u0d0c\u0d0e-\u0d10\u0d12-\u0d3a\u0d3d-\u0d44\u0d46-\u0d48\u0d4a-\u0d4e\u0d57\u0d60-\u0d63\u0d66-\u0d6f\u0d7a-\u0d7f\u0d82\u0d83\u0d85-\u0d96\u0d9a-\u0db1\u0db3-\u0dbb\u0dbd\u0dc0-\u0dc6\u0dca\u0dcf-\u0dd4\u0dd6\u0dd8-\u0ddf\u0df2\u0df3\u0e01-\u0e3a\u0e40-\u0e4e\u0e50-\u0e59\u0e81\u0e82\u0e84\u0e87\u0e88\u0e8a\u0e8d\u0e94-\u0e97\u0e99-\u0e9f\u0ea1-\u0ea3\u0ea5\u0ea7\u0eaa\u0eab\u0ead-\u0eb9\u0ebb-\u0ebd\u0ec0-\u0ec4\u0ec6\u0ec8-\u0ecd\u0ed0-\u0ed9\u0edc-\u0edf\u0f00\u0f18\u0f19\u0f20-\u0f29\u0f35\u0f37\u0f39\u0f3e-\u0f47\u0f49-\u0f6c\u0f71-\u0f84\u0f86-\u0f97\u0f99-\u0fbc\u0fc6\u1000-\u1049\u1050-\u109d\u10a0-\u10c5\u10c7\u10cd\u10d0-\u10fa\u10fc-\u1248\u124a-\u124d\u1250-\u1256\u1258\u125a-\u125d\u1260-\u1288\u128a-\u128d\u1290-\u12b0\u12b2-\u12b5\u12b8-\u12be\u12c0\u12c2-\u12c5\u12c8-\u12d6\u12d8-\u1310\u1312-\u1315\u1318-\u135a\u135d-\u135f\u1380-\u138f\u13a0-\u13f4\u1401-\u166c\u166f-\u167f\u1681-\u169a\u16a0-\u16ea\u16ee-\u16f0\u1700-\u170c\u170e-\u1714\u1720-\u1734\u1740-\u1753\u1760-\u176c\u176e-\u1770\u1772\u1773\u1780-\u17d3\u17d7\u17dc\u17dd\u17e0-\u17e9\u180b-\u180d\u1810-\u1819\u1820-\u1877\u1880-\u18aa\u18b0-\u18f5\u1900-\u191c\u1920-\u192b\u1930-\u193b\u1946-\u196d\u1970-\u1974\u1980-\u19ab\u19b0-\u19c9\u19d0-\u19d9\u1a00-\u1a1b\u1a20-\u1a5e\u1a60-\u1a7c\u1a7f-\u1a89\u1a90-\u1a99\u1aa7\u1b00-\u1b4b\u1b50-\u1b59\u1b6b-\u1b73\u1b80-\u1bf3\u1c00-\u1c37\u1c40-\u1c49\u1c4d-\u1c7d\u1cd0-\u1cd2\u1cd4-\u1cf6\u1d00-\u1de6\u1dfc-\u1f15\u1f18-\u1f1d\u1f20-\u1f45\u1f48-\u1f4d\u1f50-\u1f57\u1f59\u1f5b\u1f5d\u1f5f-\u1f7d\u1f80-\u1fb4\u1fb6-\u1fbc\u1fbe\u1fc2-\u1fc4\u1fc6-\u1fcc\u1fd0-\u1fd3\u1fd6-\u1fdb\u1fe0-\u1fec\u1ff2-\u1ff4\u1ff6-\u1ffc\u200c\u200d\u203f\u2040\u2054\u2071\u207f\u2090-\u209c\u20d0-\u20dc\u20e1\u20e5-\u20f0\u2102\u2107\u210a-\u2113\u2115\u2119-\u211d\u2124\u2126\u2128\u212a-\u212d\u212f-\u2139\u213c-\u213f\u2145-\u2149\u214e\u2160-\u2188\u2c00-\u2c2e\u2c30-\u2c5e\u2c60-\u2ce4\u2ceb-\u2cf3\u2d00-\u2d25\u2d27\u2d2d\u2d30-\u2d67\u2d6f\u2d7f-\u2d96\u2da0-\u2da6\u2da8-\u2dae\u2db0-\u2db6\u2db8-\u2dbe\u2dc0-\u2dc6\u2dc8-\u2dce\u2dd0-\u2dd6\u2dd8-\u2dde\u2de0-\u2dff\u2e2f\u3005-\u3007\u3021-\u302f\u3031-\u3035\u3038-\u303c\u3041-\u3096\u3099\u309a\u309d-\u309f\u30a1-\u30fa\u30fc-\u30ff\u3105-\u312d\u3131-\u318e\u31a0-\u31ba\u31f0-\u31ff\u3400-\u4db5\u4e00-\u9fcc\ua000-\ua48c\ua4d0-\ua4fd\ua500-\ua60c\ua610-\ua62b\ua640-\ua66f\ua674-\ua67d\ua67f-\ua697\ua69f-\ua6f1\ua717-\ua71f\ua722-\ua788\ua78b-\ua78e\ua790-\ua793\ua7a0-\ua7aa\ua7f8-\ua827\ua840-\ua873\ua880-\ua8c4\ua8d0-\ua8d9\ua8e0-\ua8f7\ua8fb\ua900-\ua92d\ua930-\ua953\ua960-\ua97c\ua980-\ua9c0\ua9cf-\ua9d9\uaa00-\uaa36\uaa40-\uaa4d\uaa50-\uaa59\uaa60-\uaa76\uaa7a\uaa7b\uaa80-\uaac2\uaadb-\uaadd\uaae0-\uaaef\uaaf2-\uaaf6\uab01-\uab06\uab09-\uab0e\uab11-\uab16\uab20-\uab26\uab28-\uab2e\uabc0-\uabea\uabec\uabed\uabf0-\uabf9\uac00-\ud7a3\ud7b0-\ud7c6\ud7cb-\ud7fb\uf900-\ufa6d\ufa70-\ufad9\ufb00-\ufb06\ufb13-\ufb17\ufb1d-\ufb28\ufb2a-\ufb36\ufb38-\ufb3c\ufb3e\ufb40\ufb41\ufb43\ufb44\ufb46-\ufbb1\ufbd3-\ufd3d\ufd50-\ufd8f\ufd92-\ufdc7\ufdf0-\ufdfb\ufe00-\ufe0f\ufe20-\ufe26\ufe33\ufe34\ufe4d-\ufe4f\ufe70-\ufe74\ufe76-\ufefc\uff10-\uff19\uff21-\uff3a\uff3f\uff41-\uff5a\uff66-\uffbe\uffc2-\uffc7\uffca-\uffcf\uffd2-\uffd7\uffda-\uffdc]')
    };

    // Ensure the condition is true, otherwise throw an error.
    // This is only to have a better contract semantic, i.e. another safety net
    // to catch a logic error. The condition shall be fulfilled in normal case.
    // Do NOT use this to enforce a certain condition on any user input.

    function assert(condition, message) {
        if (!condition) {
            throw new Error('ASSERT: ' + message);
        }
    }

    function isDecimalDigit(ch) {
        return (ch >= 48 && ch <= 57);   // 0..9
    }

    function isHexDigit(ch) {
        return '0123456789abcdefABCDEF'.indexOf(ch) >= 0;
    }

    function isOctalDigit(ch) {
        return '01234567'.indexOf(ch) >= 0;
    }


    // 7.2 White Space

    function isWhiteSpace(ch) {
        return (ch === 32) ||  // space
            (ch === 9) ||      // tab
            (ch === 0xB) ||
            (ch === 0xC) ||
            (ch === 0xA0) ||
            (ch >= 0x1680 && '\u1680\u180E\u2000\u2001\u2002\u2003\u2004\u2005\u2006\u2007\u2008\u2009\u200A\u202F\u205F\u3000\uFEFF'.indexOf(String.fromCharCode(ch)) > 0);
    }

    // 7.3 Line Terminators

    function isLineTerminator(ch) {
        return (ch === 10) || (ch === 13) || (ch === 0x2028) || (ch === 0x2029);
    }

    // 7.6 Identifier Names and Identifiers

    function isIdentifierStart(ch) {
        return (ch === 36) || (ch === 95) ||  // $ (dollar) and _ (underscore)
            (ch >= 65 && ch <= 90) ||         // A..Z
            (ch >= 97 && ch <= 122) ||        // a..z
            (ch === 92) ||                    // \ (backslash)
            ((ch >= 0x80) && Regex.NonAsciiIdentifierStart.test(String.fromCharCode(ch)));
    }

    function isIdentifierPart(ch) {
        return (ch === 36) || (ch === 95) ||  // $ (dollar) and _ (underscore)
            (ch >= 65 && ch <= 90) ||         // A..Z
            (ch >= 97 && ch <= 122) ||        // a..z
            (ch >= 48 && ch <= 57) ||         // 0..9
            (ch === 92) ||                    // \ (backslash)
            ((ch >= 0x80) && Regex.NonAsciiIdentifierPart.test(String.fromCharCode(ch)));
    }

    // 7.6.1.2 Future Reserved Words

    function isFutureReservedWord(id) {
        switch (id) {
        case 'class':
        case 'enum':
        case 'export':
        case 'extends':
        case 'import':
        case 'super':
            return true;
        default:
            return false;
        }
    }

    function isStrictModeReservedWord(id) {
        switch (id) {
        case 'implements':
        case 'interface':
        case 'package':
        case 'private':
        case 'protected':
        case 'public':
        case 'static':
        case 'yield':
        case 'let':
            return true;
        default:
            return false;
        }
    }

    function isRestrictedWord(id) {
        return id === 'eval' || id === 'arguments';
    }

    // 7.6.1.1 Keywords

    function isKeyword(id) {
        if (strict && isStrictModeReservedWord(id)) {
            return true;
        }

        // 'const' is specialized as Keyword in V8.
        // 'yield' and 'let' are for compatiblity with SpiderMonkey and ES.next.
        // Some others are from future reserved words.

        switch (id.length) {
        case 2:
            return (id === 'if') || (id === 'in') || (id === 'do');
        case 3:
            return (id === 'var') || (id === 'for') || (id === 'new') ||
                (id === 'try') || (id === 'let');
        case 4:
            return (id === 'this') || (id === 'else') || (id === 'case') ||
                (id === 'void') || (id === 'with') || (id === 'enum');
        case 5:
            return (id === 'while') || (id === 'break') || (id === 'catch') ||
                (id === 'throw') || (id === 'const') || (id === 'yield') ||
                (id === 'class') || (id === 'super');
        case 6:
            return (id === 'return') || (id === 'typeof') || (id === 'delete') ||
                (id === 'switch') || (id === 'export') || (id === 'import');
        case 7:
            return (id === 'default') || (id === 'finally') || (id === 'extends');
        case 8:
            return (id === 'function') || (id === 'continue') || (id === 'debugger');
        case 10:
            return (id === 'instanceof');
        default:
            return false;
        }
    }

    // 7.4 Comments

    function addComment(type, value, start, end, loc) {
        var comment;

        assert(typeof start === 'number', 'Comment must have valid position');

        // Because the way the actual token is scanned, often the comments
        // (if any) are skipped twice during the lexical analysis.
        // Thus, we need to skip adding a comment if the comment array already
        // handled it.
        if (state.lastCommentStart >= start) {
            return;
        }
        state.lastCommentStart = start;

        comment = {
            type: type,
            value: value
        };
        if (extra.range) {
            comment.range = [start, end];
        }
        if (extra.loc) {
            comment.loc = loc;
        }
        extra.comments.push(comment);
    }

    function skipSingleLineComment() {
        var start, loc, ch, comment;

        start = index - 2;
        loc = {
            start: {
                line: lineNumber,
                column: index - lineStart - 2
            }
        };

        while (index < length) {
            ch = source.charCodeAt(index);
            ++index;
            if (isLineTerminator(ch)) {
                if (extra.comments) {
                    comment = source.slice(start + 2, index - 1);
                    loc.end = {
                        line: lineNumber,
                        column: index - lineStart - 1
                    };
                    addComment('Line', comment, start, index - 1, loc);
                }
                if (ch === 13 && source.charCodeAt(index) === 10) {
                    ++index;
                }
                ++lineNumber;
                lineStart = index;
                return;
            }
        }

        if (extra.comments) {
            comment = source.slice(start + 2, index);
            loc.end = {
                line: lineNumber,
                column: index - lineStart
            };
            addComment('Line', comment, start, index, loc);
        }
    }

    function skipMultiLineComment() {
        var start, loc, ch, comment;

        if (extra.comments) {
            start = index - 2;
            loc = {
                start: {
                    line: lineNumber,
                    column: index - lineStart - 2
                }
            };
        }

        while (index < length) {
            ch = source.charCodeAt(index);
            if (isLineTerminator(ch)) {
                if (ch === 13 && source.charCodeAt(index + 1) === 10) {
                    ++index;
                }
                ++lineNumber;
                ++index;
                lineStart = index;
                if (index >= length) {
                    throwError({}, Messages.UnexpectedToken, 'ILLEGAL');
                }
            } else if (ch === 42) {
                // Block comment ends with '*/' (char #42, char #47).
                if (source.charCodeAt(index + 1) === 47) {
                    ++index;
                    ++index;
                    if (extra.comments) {
                        comment = source.slice(start + 2, index - 2);
                        loc.end = {
                            line: lineNumber,
                            column: index - lineStart
                        };
                        addComment('Block', comment, start, index, loc);
                    }
                    return;
                }
                ++index;
            } else {
                ++index;
            }
        }

        throwError({}, Messages.UnexpectedToken, 'ILLEGAL');
    }

    function skipComment() {
        var ch;

        while (index < length) {
            ch = source.charCodeAt(index);

            if (isWhiteSpace(ch)) {
                ++index;
            } else if (isLineTerminator(ch)) {
                ++index;
                if (ch === 13 && source.charCodeAt(index) === 10) {
                    ++index;
                }
                ++lineNumber;
                lineStart = index;
            } else if (ch === 47) { // 47 is '/'
                ch = source.charCodeAt(index + 1);
                if (ch === 47) {
                    ++index;
                    ++index;
                    skipSingleLineComment();
                } else if (ch === 42) {  // 42 is '*'
                    ++index;
                    ++index;
                    skipMultiLineComment();
                } else {
                    break;
                }
            } else {
                break;
            }
        }
    }

    function scanHexEscape(prefix) {
        var i, len, ch, code = 0;

        len = (prefix === 'u') ? 4 : 2;
        for (i = 0; i < len; ++i) {
            if (index < length && isHexDigit(source[index])) {
                ch = source[index++];
                code = code * 16 + '0123456789abcdef'.indexOf(ch.toLowerCase());
            } else {
                return '';
            }
        }
        return String.fromCharCode(code);
    }

    function getEscapedIdentifier() {
        var ch, id;

        ch = source.charCodeAt(index++);
        id = String.fromCharCode(ch);

        // '\u' (char #92, char #117) denotes an escaped character.
        if (ch === 92) {
            if (source.charCodeAt(index) !== 117) {
                throwError({}, Messages.UnexpectedToken, 'ILLEGAL');
            }
            ++index;
            ch = scanHexEscape('u');
            if (!ch || ch === '\\' || !isIdentifierStart(ch.charCodeAt(0))) {
                throwError({}, Messages.UnexpectedToken, 'ILLEGAL');
            }
            id = ch;
        }

        while (index < length) {
            ch = source.charCodeAt(index);
            if (!isIdentifierPart(ch)) {
                break;
            }
            ++index;
            id += String.fromCharCode(ch);

            // '\u' (char #92, char #117) denotes an escaped character.
            if (ch === 92) {
                id = id.substr(0, id.length - 1);
                if (source.charCodeAt(index) !== 117) {
                    throwError({}, Messages.UnexpectedToken, 'ILLEGAL');
                }
                ++index;
                ch = scanHexEscape('u');
                if (!ch || ch === '\\' || !isIdentifierPart(ch.charCodeAt(0))) {
                    throwError({}, Messages.UnexpectedToken, 'ILLEGAL');
                }
                id += ch;
            }
        }

        return id;
    }

    function getIdentifier() {
        var start, ch;

        start = index++;
        while (index < length) {
            ch = source.charCodeAt(index);
            if (ch === 92) {
                // Blackslash (char #92) marks Unicode escape sequence.
                index = start;
                return getEscapedIdentifier();
            }
            if (isIdentifierPart(ch)) {
                ++index;
            } else {
                break;
            }
        }

        return source.slice(start, index);
    }

    function scanIdentifier() {
        var start, id, type;

        start = index;

        // Backslash (char #92) starts an escaped character.
        id = (source.charCodeAt(index) === 92) ? getEscapedIdentifier() : getIdentifier();

        // There is no keyword or literal with only one character.
        // Thus, it must be an identifier.
        if (id.length === 1) {
            type = Token.Identifier;
        } else if (isKeyword(id)) {
            type = Token.Keyword;
        } else if (id === 'null') {
            type = Token.NullLiteral;
        } else if (id === 'true' || id === 'false') {
            type = Token.BooleanLiteral;
        } else {
            type = Token.Identifier;
        }

        return {
            type: type,
            value: id,
            lineNumber: lineNumber,
            lineStart: lineStart,
            range: [start, index]
        };
    }


    // 7.7 Punctuators

    function scanPunctuator() {
        var start = index,
            code = source.charCodeAt(index),
            code2,
            ch1 = source[index],
            ch2,
            ch3,
            ch4;

        switch (code) {

        // Check for most common single-character punctuators.
        case 46:   // . dot
        case 40:   // ( open bracket
        case 41:   // ) close bracket
        case 59:   // ; semicolon
        case 44:   // , comma
        case 123:  // { open curly brace
        case 125:  // } close curly brace
        case 91:   // [
        case 93:   // ]
        case 58:   // :
        case 63:   // ?
        case 126:  // ~
            ++index;
            if (extra.tokenize) {
                if (code === 40) {
                    extra.openParenToken = extra.tokens.length;
                } else if (code === 123) {
                    extra.openCurlyToken = extra.tokens.length;
                }
            }
            return {
                type: Token.Punctuator,
                value: String.fromCharCode(code),
                lineNumber: lineNumber,
                lineStart: lineStart,
                range: [start, index]
            };

        default:
            code2 = source.charCodeAt(index + 1);

            // '=' (char #61) marks an assignment or comparison operator.
            if (code2 === 61) {
                switch (code) {
                case 37:  // %
                case 38:  // &
                case 42:  // *:
                case 43:  // +
                case 45:  // -
                case 47:  // /
                case 60:  // <
                case 62:  // >
                case 94:  // ^
                case 124: // |
                    index += 2;
                    return {
                        type: Token.Punctuator,
                        value: String.fromCharCode(code) + String.fromCharCode(code2),
                        lineNumber: lineNumber,
                        lineStart: lineStart,
                        range: [start, index]
                    };

                case 33: // !
                case 61: // =
                    index += 2;

                    // !== and ===
                    if (source.charCodeAt(index) === 61) {
                        ++index;
                    }
                    return {
                        type: Token.Punctuator,
                        value: source.slice(start, index),
                        lineNumber: lineNumber,
                        lineStart: lineStart,
                        range: [start, index]
                    };
                default:
                    break;
                }
            }
            break;
        }

        // Peek more characters.

        ch2 = source[index + 1];
        ch3 = source[index + 2];
        ch4 = source[index + 3];

        // 4-character punctuator: >>>=

        if (ch1 === '>' && ch2 === '>' && ch3 === '>') {
            if (ch4 === '=') {
                index += 4;
                return {
                    type: Token.Punctuator,
                    value: '>>>=',
                    lineNumber: lineNumber,
                    lineStart: lineStart,
                    range: [start, index]
                };
            }
        }

        // 3-character punctuators: === !== >>> <<= >>=

        if (ch1 === '>' && ch2 === '>' && ch3 === '>') {
            index += 3;
            return {
                type: Token.Punctuator,
                value: '>>>',
                lineNumber: lineNumber,
                lineStart: lineStart,
                range: [start, index]
            };
        }

        if (ch1 === '<' && ch2 === '<' && ch3 === '=') {
            index += 3;
            return {
                type: Token.Punctuator,
                value: '<<=',
                lineNumber: lineNumber,
                lineStart: lineStart,
                range: [start, index]
            };
        }

        if (ch1 === '>' && ch2 === '>' && ch3 === '=') {
            index += 3;
            return {
                type: Token.Punctuator,
                value: '>>=',
                lineNumber: lineNumber,
                lineStart: lineStart,
                range: [start, index]
            };
        }

        // Other 2-character punctuators: ++ -- << >> && ||

        if (ch1 === ch2 && ('+-<>&|'.indexOf(ch1) >= 0)) {
            index += 2;
            return {
                type: Token.Punctuator,
                value: ch1 + ch2,
                lineNumber: lineNumber,
                lineStart: lineStart,
                range: [start, index]
            };
        }

        if ('<>=!+-*%&|^/'.indexOf(ch1) >= 0) {
            ++index;
            return {
                type: Token.Punctuator,
                value: ch1,
                lineNumber: lineNumber,
                lineStart: lineStart,
                range: [start, index]
            };
        }

        throwError({}, Messages.UnexpectedToken, 'ILLEGAL');
    }

    // 7.8.3 Numeric Literals

    function scanHexLiteral(start) {
        var number = '';

        while (index < length) {
            if (!isHexDigit(source[index])) {
                break;
            }
            number += source[index++];
        }

        if (number.length === 0) {
            throwError({}, Messages.UnexpectedToken, 'ILLEGAL');
        }

        if (isIdentifierStart(source.charCodeAt(index))) {
            throwError({}, Messages.UnexpectedToken, 'ILLEGAL');
        }

        return {
            type: Token.NumericLiteral,
            value: parseInt('0x' + number, 16),
            lineNumber: lineNumber,
            lineStart: lineStart,
            range: [start, index]
        };
    }

    function scanOctalLiteral(start) {
        var number = '0' + source[index++];
        while (index < length) {
            if (!isOctalDigit(source[index])) {
                break;
            }
            number += source[index++];
        }

        if (isIdentifierStart(source.charCodeAt(index)) || isDecimalDigit(source.charCodeAt(index))) {
            throwError({}, Messages.UnexpectedToken, 'ILLEGAL');
        }

        return {
            type: Token.NumericLiteral,
            value: parseInt(number, 8),
            octal: true,
            lineNumber: lineNumber,
            lineStart: lineStart,
            range: [start, index]
        };
    }

    function scanNumericLiteral() {
        var number, start, ch;

        ch = source[index];
        assert(isDecimalDigit(ch.charCodeAt(0)) || (ch === '.'),
            'Numeric literal must start with a decimal digit or a decimal point');

        start = index;
        number = '';
        if (ch !== '.') {
            number = source[index++];
            ch = source[index];

            // Hex number starts with '0x'.
            // Octal number starts with '0'.
            if (number === '0') {
                if (ch === 'x' || ch === 'X') {
                    ++index;
                    return scanHexLiteral(start);
                }
                if (isOctalDigit(ch)) {
                    return scanOctalLiteral(start);
                }

                // decimal number starts with '0' such as '09' is illegal.
                if (ch && isDecimalDigit(ch.charCodeAt(0))) {
                    throwError({}, Messages.UnexpectedToken, 'ILLEGAL');
                }
            }

            while (isDecimalDigit(source.charCodeAt(index))) {
                number += source[index++];
            }
            ch = source[index];
        }

        if (ch === '.') {
            number += source[index++];
            while (isDecimalDigit(source.charCodeAt(index))) {
                number += source[index++];
            }
            ch = source[index];
        }

        if (ch === 'e' || ch === 'E') {
            number += source[index++];

            ch = source[index];
            if (ch === '+' || ch === '-') {
                number += source[index++];
            }
            if (isDecimalDigit(source.charCodeAt(index))) {
                while (isDecimalDigit(source.charCodeAt(index))) {
                    number += source[index++];
                }
            } else {
                throwError({}, Messages.UnexpectedToken, 'ILLEGAL');
            }
        }

        if (isIdentifierStart(source.charCodeAt(index))) {
            throwError({}, Messages.UnexpectedToken, 'ILLEGAL');
        }

        return {
            type: Token.NumericLiteral,
            value: parseFloat(number),
            lineNumber: lineNumber,
            lineStart: lineStart,
            range: [start, index]
        };
    }

    // 7.8.4 String Literals

    function scanStringLiteral() {
        var str = '', quote, start, ch, code, unescaped, restore, octal = false;

        quote = source[index];
        assert((quote === '\'' || quote === '"'),
            'String literal must starts with a quote');

        start = index;
        ++index;

        while (index < length) {
            ch = source[index++];

            if (ch === quote) {
                quote = '';
                break;
            } else if (ch === '\\') {
                ch = source[index++];
                if (!ch || !isLineTerminator(ch.charCodeAt(0))) {
                    switch (ch) {
                    case 'n':
                        str += '\n';
                        break;
                    case 'r':
                        str += '\r';
                        break;
                    case 't':
                        str += '\t';
                        break;
                    case 'u':
                    case 'x':
                        restore = index;
                        unescaped = scanHexEscape(ch);
                        if (unescaped) {
                            str += unescaped;
                        } else {
                            index = restore;
                            str += ch;
                        }
                        break;
                    case 'b':
                        str += '\b';
                        break;
                    case 'f':
                        str += '\f';
                        break;
                    case 'v':
                        str += '\x0B';
                        break;

                    default:
                        if (isOctalDigit(ch)) {
                            code = '01234567'.indexOf(ch);

                            // \0 is not octal escape sequence
                            if (code !== 0) {
                                octal = true;
                            }

                            if (index < length && isOctalDigit(source[index])) {
                                octal = true;
                                code = code * 8 + '01234567'.indexOf(source[index++]);

                                // 3 digits are only allowed when string starts
                                // with 0, 1, 2, 3
                                if ('0123'.indexOf(ch) >= 0 &&
                                        index < length &&
                                        isOctalDigit(source[index])) {
                                    code = code * 8 + '01234567'.indexOf(source[index++]);
                                }
                            }
                            str += String.fromCharCode(code);
                        } else {
                            str += ch;
                        }
                        break;
                    }
                } else {
                    ++lineNumber;
                    if (ch ===  '\r' && source[index] === '\n') {
                        ++index;
                    }
                }
            } else if (isLineTerminator(ch.charCodeAt(0))) {
                break;
            } else {
                str += ch;
            }
        }

        if (quote !== '') {
            throwError({}, Messages.UnexpectedToken, 'ILLEGAL');
        }

        return {
            type: Token.StringLiteral,
            value: str,
            octal: octal,
            lineNumber: lineNumber,
            lineStart: lineStart,
            range: [start, index]
        };
    }

    function scanRegExp() {
        var str, ch, start, pattern, flags, value, classMarker = false, restore, terminated = false;

        lookahead = null;
        skipComment();

        start = index;
        ch = source[index];
        assert(ch === '/', 'Regular expression literal must start with a slash');
        str = source[index++];

        while (index < length) {
            ch = source[index++];
            str += ch;
            if (classMarker) {
                if (ch === ']') {
                    classMarker = false;
                }
            } else {
                if (ch === '\\') {
                    ch = source[index++];
                    // ECMA-262 7.8.5
                    if (isLineTerminator(ch.charCodeAt(0))) {
                        throwError({}, Messages.UnterminatedRegExp);
                    }
                    str += ch;
                } else if (ch === '/') {
                    terminated = true;
                    break;
                } else if (ch === '[') {
                    classMarker = true;
                } else if (isLineTerminator(ch.charCodeAt(0))) {
                    throwError({}, Messages.UnterminatedRegExp);
                }
            }
        }

        if (!terminated) {
            throwError({}, Messages.UnterminatedRegExp);
        }

        // Exclude leading and trailing slash.
        pattern = str.substr(1, str.length - 2);

        flags = '';
        while (index < length) {
            ch = source[index];
            if (!isIdentifierPart(ch.charCodeAt(0))) {
                break;
            }

            ++index;
            if (ch === '\\' && index < length) {
                ch = source[index];
                if (ch === 'u') {
                    ++index;
                    restore = index;
                    ch = scanHexEscape('u');
                    if (ch) {
                        flags += ch;
                        for (str += '\\u'; restore < index; ++restore) {
                            str += source[restore];
                        }
                    } else {
                        index = restore;
                        flags += 'u';
                        str += '\\u';
                    }
                } else {
                    str += '\\';
                }
            } else {
                flags += ch;
                str += ch;
            }
        }

        try {
            value = new RegExp(pattern, flags);
        } catch (e) {
            throwError({}, Messages.InvalidRegExp);
        }

        peek();


        if (extra.tokenize) {
            return {
                type: Token.RegularExpression,
                value: value,
                lineNumber: lineNumber,
                lineStart: lineStart,
                range: [start, index]
            };
        }
        return {
            literal: str,
            value: value,
            range: [start, index]
        };
    }

    function collectRegex() {
        var pos, loc, regex, token;

        skipComment();

        pos = index;
        loc = {
            start: {
                line: lineNumber,
                column: index - lineStart
            }
        };

        regex = scanRegExp();
        loc.end = {
            line: lineNumber,
            column: index - lineStart
        };

        if (!extra.tokenize) {
            // Pop the previous token, which is likely '/' or '/='
            if (extra.tokens.length > 0) {
                token = extra.tokens[extra.tokens.length - 1];
                if (token.range[0] === pos && token.type === 'Punctuator') {
                    if (token.value === '/' || token.value === '/=') {
                        extra.tokens.pop();
                    }
                }
            }

            extra.tokens.push({
                type: 'RegularExpression',
                value: regex.literal,
                range: [pos, index],
                loc: loc
            });
        }

        return regex;
    }

    function isIdentifierName(token) {
        return token.type === Token.Identifier ||
            token.type === Token.Keyword ||
            token.type === Token.BooleanLiteral ||
            token.type === Token.NullLiteral;
    }

    function advanceSlash() {
        var prevToken,
            checkToken;
        // Using the following algorithm:
        // https://github.com/mozilla/sweet.js/wiki/design
        prevToken = extra.tokens[extra.tokens.length - 1];
        if (!prevToken) {
            // Nothing before that: it cannot be a division.
            return collectRegex();
        }
        if (prevToken.type === 'Punctuator') {
            if (prevToken.value === ')') {
                checkToken = extra.tokens[extra.openParenToken - 1];
                if (checkToken &&
                        checkToken.type === 'Keyword' &&
                        (checkToken.value === 'if' ||
                         checkToken.value === 'while' ||
                         checkToken.value === 'for' ||
                         checkToken.value === 'with')) {
                    return collectRegex();
                }
                return scanPunctuator();
            }
            if (prevToken.value === '}') {
                // Dividing a function by anything makes little sense,
                // but we have to check for that.
                if (extra.tokens[extra.openCurlyToken - 3] &&
                        extra.tokens[extra.openCurlyToken - 3].type === 'Keyword') {
                    // Anonymous function.
                    checkToken = extra.tokens[extra.openCurlyToken - 4];
                    if (!checkToken) {
                        return scanPunctuator();
                    }
                } else if (extra.tokens[extra.openCurlyToken - 4] &&
                        extra.tokens[extra.openCurlyToken - 4].type === 'Keyword') {
                    // Named function.
                    checkToken = extra.tokens[extra.openCurlyToken - 5];
                    if (!checkToken) {
                        return collectRegex();
                    }
                } else {
                    return scanPunctuator();
                }
                // checkToken determines whether the function is
                // a declaration or an expression.
                if (FnExprTokens.indexOf(checkToken.value) >= 0) {
                    // It is an expression.
                    return scanPunctuator();
                }
                // It is a declaration.
                return collectRegex();
            }
            return collectRegex();
        }
        if (prevToken.type === 'Keyword') {
            return collectRegex();
        }
        return scanPunctuator();
    }

    function advance() {
        var ch;

        skipComment();

        if (index >= length) {
            return {
                type: Token.EOF,
                lineNumber: lineNumber,
                lineStart: lineStart,
                range: [index, index]
            };
        }

        ch = source.charCodeAt(index);

        // Very common: ( and ) and ;
        if (ch === 40 || ch === 41 || ch === 58) {
            return scanPunctuator();
        }

        // String literal starts with single quote (#39) or double quote (#34).
        if (ch === 39 || ch === 34) {
            return scanStringLiteral();
        }

        if (isIdentifierStart(ch)) {
            return scanIdentifier();
        }

        // Dot (.) char #46 can also start a floating-point number, hence the need
        // to check the next character.
        if (ch === 46) {
            if (isDecimalDigit(source.charCodeAt(index + 1))) {
                return scanNumericLiteral();
            }
            return scanPunctuator();
        }

        if (isDecimalDigit(ch)) {
            return scanNumericLiteral();
        }

        // Slash (/) char #47 can also start a regex.
        if (extra.tokenize && ch === 47) {
            return advanceSlash();
        }

        return scanPunctuator();
    }

    function collectToken() {
        var start, loc, token, range, value;

        skipComment();
        start = index;
        loc = {
            start: {
                line: lineNumber,
                column: index - lineStart
            }
        };

        token = advance();
        loc.end = {
            line: lineNumber,
            column: index - lineStart
        };

        if (token.type !== Token.EOF) {
            range = [token.range[0], token.range[1]];
            value = source.slice(token.range[0], token.range[1]);
            extra.tokens.push({
                type: TokenName[token.type],
                value: value,
                range: range,
                loc: loc
            });
        }

        return token;
    }

    function lex() {
        var token;

        token = lookahead;
        index = token.range[1];
        lineNumber = token.lineNumber;
        lineStart = token.lineStart;

        lookahead = (typeof extra.tokens !== 'undefined') ? collectToken() : advance();

        index = token.range[1];
        lineNumber = token.lineNumber;
        lineStart = token.lineStart;

        return token;
    }

    function peek() {
        var pos, line, start;

        pos = index;
        line = lineNumber;
        start = lineStart;
        lookahead = (typeof extra.tokens !== 'undefined') ? collectToken() : advance();
        index = pos;
        lineNumber = line;
        lineStart = start;
    }

    SyntaxTreeDelegate = {

        name: 'SyntaxTree',

        markStart: function () {
            if (extra.loc) {
                state.markerStack.push(index - lineStart);
                state.markerStack.push(lineNumber);
            }
            if (extra.range) {
                state.markerStack.push(index);
            }
        },

        markEnd: function (node) {
            if (extra.range) {
                node.range = [state.markerStack.pop(), index];
            }
            if (extra.loc) {
                node.loc = {
                    start: {
                        line: state.markerStack.pop(),
                        column: state.markerStack.pop()
                    },
                    end: {
                        line: lineNumber,
                        column: index - lineStart
                    }
                };
                this.postProcess(node);
            }
            return node;
        },

        markEndIf: function (node) {
            if (node.range || node.loc) {
                if (extra.loc) {
                    state.markerStack.pop();
                    state.markerStack.pop();
                }
                if (extra.range) {
                    state.markerStack.pop();
                }
            } else {
                this.markEnd(node);
            }
            return node;
        },

        postProcess: function (node) {
            if (extra.source) {
                node.loc.source = extra.source;
            }
            return node;
        },

        createArrayExpression: function (elements) {
            return {
                type: Syntax.ArrayExpression,
                elements: elements
            };
        },

        createAssignmentExpression: function (operator, left, right) {
            return {
                type: Syntax.AssignmentExpression,
                operator: operator,
                left: left,
                right: right
            };
        },

        createBinaryExpression: function (operator, left, right) {
            var type = (operator === '||' || operator === '&&') ? Syntax.LogicalExpression :
                        Syntax.BinaryExpression;
            return {
                type: type,
                operator: operator,
                left: left,
                right: right
            };
        },

        createBlockStatement: function (body) {
            return {
                type: Syntax.BlockStatement,
                body: body
            };
        },

        createBreakStatement: function (label) {
            return {
                type: Syntax.BreakStatement,
                label: label
            };
        },

        createCallExpression: function (callee, args) {
            return {
                type: Syntax.CallExpression,
                callee: callee,
                'arguments': args
            };
        },

        createCatchClause: function (param, body) {
            return {
                type: Syntax.CatchClause,
                param: param,
                body: body
            };
        },

        createConditionalExpression: function (test, consequent, alternate) {
            return {
                type: Syntax.ConditionalExpression,
                test: test,
                consequent: consequent,
                alternate: alternate
            };
        },

        createContinueStatement: function (label) {
            return {
                type: Syntax.ContinueStatement,
                label: label
            };
        },

        createDebuggerStatement: function () {
            return {
                type: Syntax.DebuggerStatement
            };
        },

        createDoWhileStatement: function (body, test) {
            return {
                type: Syntax.DoWhileStatement,
                body: body,
                test: test
            };
        },

        createEmptyStatement: function () {
            return {
                type: Syntax.EmptyStatement
            };
        },

        createExpressionStatement: function (expression) {
            return {
                type: Syntax.ExpressionStatement,
                expression: expression
            };
        },

        createForStatement: function (init, test, update, body) {
            return {
                type: Syntax.ForStatement,
                init: init,
                test: test,
                update: update,
                body: body
            };
        },

        createForInStatement: function (left, right, body) {
            return {
                type: Syntax.ForInStatement,
                left: left,
                right: right,
                body: body,
                each: false
            };
        },

        createFunctionDeclaration: function (id, params, defaults, body) {
            return {
                type: Syntax.FunctionDeclaration,
                id: id,
                params: params,
                defaults: defaults,
                body: body,
                rest: null,
                generator: false,
                expression: false
            };
        },

        createFunctionExpression: function (id, params, defaults, body) {
            return {
                type: Syntax.FunctionExpression,
                id: id,
                params: params,
                defaults: defaults,
                body: body,
                rest: null,
                generator: false,
                expression: false
            };
        },

        createIdentifier: function (name) {
            return {
                type: Syntax.Identifier,
                name: name
            };
        },

        createIfStatement: function (test, consequent, alternate) {
            return {
                type: Syntax.IfStatement,
                test: test,
                consequent: consequent,
                alternate: alternate
            };
        },

        createLabeledStatement: function (label, body) {
            return {
                type: Syntax.LabeledStatement,
                label: label,
                body: body
            };
        },

        createLiteral: function (token) {
            return {
                type: Syntax.Literal,
                value: token.value,
                raw: source.slice(token.range[0], token.range[1])
            };
        },

        createMemberExpression: function (accessor, object, property) {
            return {
                type: Syntax.MemberExpression,
                computed: accessor === '[',
                object: object,
                property: property
            };
        },

        createNewExpression: function (callee, args) {
            return {
                type: Syntax.NewExpression,
                callee: callee,
                'arguments': args
            };
        },

        createObjectExpression: function (properties) {
            return {
                type: Syntax.ObjectExpression,
                properties: properties
            };
        },

        createPostfixExpression: function (operator, argument) {
            return {
                type: Syntax.UpdateExpression,
                operator: operator,
                argument: argument,
                prefix: false
            };
        },

        createProgram: function (body) {
            return {
                type: Syntax.Program,
                body: body
            };
        },

        createProperty: function (kind, key, value) {
            return {
                type: Syntax.Property,
                key: key,
                value: value,
                kind: kind
            };
        },

        createReturnStatement: function (argument) {
            return {
                type: Syntax.ReturnStatement,
                argument: argument
            };
        },

        createSequenceExpression: function (expressions) {
            return {
                type: Syntax.SequenceExpression,
                expressions: expressions
            };
        },

        createSwitchCase: function (test, consequent) {
            return {
                type: Syntax.SwitchCase,
                test: test,
                consequent: consequent
            };
        },

        createSwitchStatement: function (discriminant, cases) {
            return {
                type: Syntax.SwitchStatement,
                discriminant: discriminant,
                cases: cases
            };
        },

        createThisExpression: function () {
            return {
                type: Syntax.ThisExpression
            };
        },

        createThrowStatement: function (argument) {
            return {
                type: Syntax.ThrowStatement,
                argument: argument
            };
        },

        createTryStatement: function (block, guardedHandlers, handlers, finalizer) {
            return {
                type: Syntax.TryStatement,
                block: block,
                guardedHandlers: guardedHandlers,
                handlers: handlers,
                finalizer: finalizer
            };
        },

        createUnaryExpression: function (operator, argument) {
            if (operator === '++' || operator === '--') {
                return {
                    type: Syntax.UpdateExpression,
                    operator: operator,
                    argument: argument,
                    prefix: true
                };
            }
            return {
                type: Syntax.UnaryExpression,
                operator: operator,
                argument: argument,
                prefix: true
            };
        },

        createVariableDeclaration: function (declarations, kind) {
            return {
                type: Syntax.VariableDeclaration,
                declarations: declarations,
                kind: kind
            };
        },

        createVariableDeclarator: function (id, init) {
            return {
                type: Syntax.VariableDeclarator,
                id: id,
                init: init
            };
        },

        createWhileStatement: function (test, body) {
            return {
                type: Syntax.WhileStatement,
                test: test,
                body: body
            };
        },

        createWithStatement: function (object, body) {
            return {
                type: Syntax.WithStatement,
                object: object,
                body: body
            };
        }
    };

    // Return true if there is a line terminator before the next token.

    function peekLineTerminator() {
        var pos, line, start, found;

        pos = index;
        line = lineNumber;
        start = lineStart;
        skipComment();
        found = lineNumber !== line;
        index = pos;
        lineNumber = line;
        lineStart = start;

        return found;
    }

    // Throw an exception

    function throwError(token, messageFormat) {
        var error,
            args = Array.prototype.slice.call(arguments, 2),
            msg = messageFormat.replace(
                /%(\d)/g,
                function (whole, index) {
                    assert(index < args.length, 'Message reference must be in range');
                    return args[index];
                }
            );

        if (typeof token.lineNumber === 'number') {
            error = new Error('Line ' + token.lineNumber + ': ' + msg);
            error.index = token.range[0];
            error.lineNumber = token.lineNumber;
            error.column = token.range[0] - lineStart + 1;
        } else {
            error = new Error('Line ' + lineNumber + ': ' + msg);
            error.index = index;
            error.lineNumber = lineNumber;
            error.column = index - lineStart + 1;
        }

        error.description = msg;
        throw error;
    }

    function throwErrorTolerant() {
        try {
            throwError.apply(null, arguments);
        } catch (e) {
            if (extra.errors) {
                extra.errors.push(e);
            } else {
                throw e;
            }
        }
    }


    // Throw an exception because of the token.

    function throwUnexpected(token) {
        if (token.type === Token.EOF) {
            throwError(token, Messages.UnexpectedEOS);
        }

        if (token.type === Token.NumericLiteral) {
            throwError(token, Messages.UnexpectedNumber);
        }

        if (token.type === Token.StringLiteral) {
            throwError(token, Messages.UnexpectedString);
        }

        if (token.type === Token.Identifier) {
            throwError(token, Messages.UnexpectedIdentifier);
        }

        if (token.type === Token.Keyword) {
            if (isFutureReservedWord(token.value)) {
                throwError(token, Messages.UnexpectedReserved);
            } else if (strict && isStrictModeReservedWord(token.value)) {
                throwErrorTolerant(token, Messages.StrictReservedWord);
                return;
            }
            throwError(token, Messages.UnexpectedToken, token.value);
        }

        // BooleanLiteral, NullLiteral, or Punctuator.
        throwError(token, Messages.UnexpectedToken, token.value);
    }

    // Expect the next token to match the specified punctuator.
    // If not, an exception will be thrown.

    function expect(value) {
        var token = lex();
        if (token.type !== Token.Punctuator || token.value !== value) {
            throwUnexpected(token);
        }
    }

    // Expect the next token to match the specified keyword.
    // If not, an exception will be thrown.

    function expectKeyword(keyword) {
        var token = lex();
        if (token.type !== Token.Keyword || token.value !== keyword) {
            throwUnexpected(token);
        }
    }

    // Return true if the next token matches the specified punctuator.

    function match(value) {
        return lookahead.type === Token.Punctuator && lookahead.value === value;
    }

    // Return true if the next token matches the specified keyword

    function matchKeyword(keyword) {
        return lookahead.type === Token.Keyword && lookahead.value === keyword;
    }

    // Return true if the next token is an assignment operator

    function matchAssign() {
        var op;

        if (lookahead.type !== Token.Punctuator) {
            return false;
        }
        op = lookahead.value;
        return op === '=' ||
            op === '*=' ||
            op === '/=' ||
            op === '%=' ||
            op === '+=' ||
            op === '-=' ||
            op === '<<=' ||
            op === '>>=' ||
            op === '>>>=' ||
            op === '&=' ||
            op === '^=' ||
            op === '|=';
    }

    function consumeSemicolon() {
        var line;

        // Catch the very common case first: immediately a semicolon (char #59).
        if (source.charCodeAt(index) === 59) {
            lex();
            return;
        }

        line = lineNumber;
        skipComment();
        if (lineNumber !== line) {
            return;
        }

        if (match(';')) {
            lex();
            return;
        }

        if (lookahead.type !== Token.EOF && !match('}')) {
            throwUnexpected(lookahead);
        }
    }

    // Return true if provided expression is LeftHandSideExpression

    function isLeftHandSide(expr) {
        return expr.type === Syntax.Identifier || expr.type === Syntax.MemberExpression;
    }

    // 11.1.4 Array Initialiser

    function parseArrayInitialiser() {
        var elements = [];

        expect('[');

        while (!match(']')) {
            if (match(',')) {
                lex();
                elements.push(null);
            } else {
                elements.push(parseAssignmentExpression());

                if (!match(']')) {
                    expect(',');
                }
            }
        }

        expect(']');

        return delegate.createArrayExpression(elements);
    }

    // 11.1.5 Object Initialiser

    function parsePropertyFunction(param, first) {
        var previousStrict, body;

        previousStrict = strict;
        skipComment();
        delegate.markStart();
        body = parseFunctionSourceElements();
        if (first && strict && isRestrictedWord(param[0].name)) {
            throwErrorTolerant(first, Messages.StrictParamName);
        }
        strict = previousStrict;
        return delegate.markEnd(delegate.createFunctionExpression(null, param, [], body));
    }

    function parseObjectPropertyKey() {
        var token;

        skipComment();
        delegate.markStart();
        token = lex();

        // Note: This function is called only from parseObjectProperty(), where
        // EOF and Punctuator tokens are already filtered out.

        if (token.type === Token.StringLiteral || token.type === Token.NumericLiteral) {
            if (strict && token.octal) {
                throwErrorTolerant(token, Messages.StrictOctalLiteral);
            }
            return delegate.markEnd(delegate.createLiteral(token));
        }

        return delegate.markEnd(delegate.createIdentifier(token.value));
    }

    function parseObjectProperty() {
        var token, key, id, value, param;

        token = lookahead;
        skipComment();
        delegate.markStart();

        if (token.type === Token.Identifier) {

            id = parseObjectPropertyKey();

            // Property Assignment: Getter and Setter.

            if (token.value === 'get' && !match(':')) {
                key = parseObjectPropertyKey();
                expect('(');
                expect(')');
                value = parsePropertyFunction([]);
                return delegate.markEnd(delegate.createProperty('get', key, value));
            }
            if (token.value === 'set' && !match(':')) {
                key = parseObjectPropertyKey();
                expect('(');
                token = lookahead;
                if (token.type !== Token.Identifier) {
                    expect(')');
                    throwErrorTolerant(token, Messages.UnexpectedToken, token.value);
                    value = parsePropertyFunction([]);
                } else {
                    param = [ parseVariableIdentifier() ];
                    expect(')');
                    value = parsePropertyFunction(param, token);
                }
                return delegate.markEnd(delegate.createProperty('set', key, value));
            }
            expect(':');
            value = parseAssignmentExpression();
            return delegate.markEnd(delegate.createProperty('init', id, value));
        }
        if (token.type === Token.EOF || token.type === Token.Punctuator) {
            throwUnexpected(token);
        } else {
            key = parseObjectPropertyKey();
            expect(':');
            value = parseAssignmentExpression();
            return delegate.markEnd(delegate.createProperty('init', key, value));
        }
    }

    function parseObjectInitialiser() {
        var properties = [], property, name, key, kind, map = {}, toString = String;

        expect('{');

        while (!match('}')) {
            property = parseObjectProperty();

            if (property.key.type === Syntax.Identifier) {
                name = property.key.name;
            } else {
                name = toString(property.key.value);
            }
            kind = (property.kind === 'init') ? PropertyKind.Data : (property.kind === 'get') ? PropertyKind.Get : PropertyKind.Set;

            key = '$' + name;
            if (Object.prototype.hasOwnProperty.call(map, key)) {
                if (map[key] === PropertyKind.Data) {
                    if (strict && kind === PropertyKind.Data) {
                        throwErrorTolerant({}, Messages.StrictDuplicateProperty);
                    } else if (kind !== PropertyKind.Data) {
                        throwErrorTolerant({}, Messages.AccessorDataProperty);
                    }
                } else {
                    if (kind === PropertyKind.Data) {
                        throwErrorTolerant({}, Messages.AccessorDataProperty);
                    } else if (map[key] & kind) {
                        throwErrorTolerant({}, Messages.AccessorGetSet);
                    }
                }
                map[key] |= kind;
            } else {
                map[key] = kind;
            }

            properties.push(property);

            if (!match('}')) {
                expect(',');
            }
        }

        expect('}');

        return delegate.createObjectExpression(properties);
    }

    // 11.1.6 The Grouping Operator

    function parseGroupExpression() {
        var expr;

        expect('(');

        expr = parseExpression();

        expect(')');

        return expr;
    }


    // 11.1 Primary Expressions

    function parsePrimaryExpression() {
        var type, token, expr;

        if (match('(')) {
            return parseGroupExpression();
        }

        type = lookahead.type;
        delegate.markStart();

        if (type === Token.Identifier) {
            expr =  delegate.createIdentifier(lex().value);
        } else if (type === Token.StringLiteral || type === Token.NumericLiteral) {
            if (strict && lookahead.octal) {
                throwErrorTolerant(lookahead, Messages.StrictOctalLiteral);
            }
            expr = delegate.createLiteral(lex());
        } else if (type === Token.Keyword) {
            if (matchKeyword('this')) {
                lex();
                expr = delegate.createThisExpression();
            } else if (matchKeyword('function')) {
                expr = parseFunctionExpression();
            }
        } else if (type === Token.BooleanLiteral) {
            token = lex();
            token.value = (token.value === 'true');
            expr = delegate.createLiteral(token);
        } else if (type === Token.NullLiteral) {
            token = lex();
            token.value = null;
            expr = delegate.createLiteral(token);
        } else if (match('[')) {
            expr = parseArrayInitialiser();
        } else if (match('{')) {
            expr = parseObjectInitialiser();
        } else if (match('/') || match('/=')) {
            if (typeof extra.tokens !== 'undefined') {
                expr = delegate.createLiteral(collectRegex());
            } else {
                expr = delegate.createLiteral(scanRegExp());
            }
        }

        if (expr) {
            return delegate.markEnd(expr);
        }

        throwUnexpected(lex());
    }

    // 11.2 Left-Hand-Side Expressions

    function parseArguments() {
        var args = [];

        expect('(');

        if (!match(')')) {
            while (index < length) {
                args.push(parseAssignmentExpression());
                if (match(')')) {
                    break;
                }
                expect(',');
            }
        }

        expect(')');

        return args;
    }

    function parseNonComputedProperty() {
        var token;

        delegate.markStart();
        token = lex();

        if (!isIdentifierName(token)) {
            throwUnexpected(token);
        }

        return delegate.markEnd(delegate.createIdentifier(token.value));
    }

    function parseNonComputedMember() {
        expect('.');

        return parseNonComputedProperty();
    }

    function parseComputedMember() {
        var expr;

        expect('[');

        expr = parseExpression();

        expect(']');

        return expr;
    }

    function parseNewExpression() {
        var callee, args;

        delegate.markStart();
        expectKeyword('new');
        callee = parseLeftHandSideExpression();
        args = match('(') ? parseArguments() : [];

        return delegate.markEnd(delegate.createNewExpression(callee, args));
    }

    function parseLeftHandSideExpressionAllowCall() {
        var marker, expr, args, property;

        marker = createLocationMarker();

        expr = matchKeyword('new') ? parseNewExpression() : parsePrimaryExpression();

        while (match('.') || match('[') || match('(')) {
            if (match('(')) {
                args = parseArguments();
                expr = delegate.createCallExpression(expr, args);
            } else if (match('[')) {
                property = parseComputedMember();
                expr = delegate.createMemberExpression('[', expr, property);
            } else {
                property = parseNonComputedMember();
                expr = delegate.createMemberExpression('.', expr, property);
            }
            if (marker) {
                marker.end();
                marker.apply(expr);
            }
        }

        return expr;
    }

    function parseLeftHandSideExpression() {
        var marker, expr, property;

        marker = createLocationMarker();

        expr = matchKeyword('new') ? parseNewExpression() : parsePrimaryExpression();

        while (match('.') || match('[')) {
            if (match('[')) {
                property = parseComputedMember();
                expr = delegate.createMemberExpression('[', expr, property);
            } else {
                property = parseNonComputedMember();
                expr = delegate.createMemberExpression('.', expr, property);
            }
            if (marker) {
                marker.end();
                marker.apply(expr);
            }
        }

        return expr;
    }

    // 11.3 Postfix Expressions

    function parsePostfixExpression() {
        var expr, token;

        delegate.markStart();
        expr = parseLeftHandSideExpressionAllowCall();

        if (lookahead.type === Token.Punctuator) {
            if ((match('++') || match('--')) && !peekLineTerminator()) {
                // 11.3.1, 11.3.2
                if (strict && expr.type === Syntax.Identifier && isRestrictedWord(expr.name)) {
                    throwErrorTolerant({}, Messages.StrictLHSPostfix);
                }

                if (!isLeftHandSide(expr)) {
                    throwError({}, Messages.InvalidLHSInAssignment);
                }

                token = lex();
                expr = delegate.createPostfixExpression(token.value, expr);
            }
        }

        return delegate.markEndIf(expr);
    }

    // 11.4 Unary Operators

    function parseUnaryExpression() {
        var token, expr;

        delegate.markStart();

        if (lookahead.type !== Token.Punctuator && lookahead.type !== Token.Keyword) {
            expr = parsePostfixExpression();
        } else if (match('++') || match('--')) {
            token = lex();
            expr = parseUnaryExpression();
            // 11.4.4, 11.4.5
            if (strict && expr.type === Syntax.Identifier && isRestrictedWord(expr.name)) {
                throwErrorTolerant({}, Messages.StrictLHSPrefix);
            }

            if (!isLeftHandSide(expr)) {
                throwError({}, Messages.InvalidLHSInAssignment);
            }

            expr = delegate.createUnaryExpression(token.value, expr);
        } else if (match('+') || match('-') || match('~') || match('!')) {
            token = lex();
            expr = parseUnaryExpression();
            expr = delegate.createUnaryExpression(token.value, expr);
        } else if (matchKeyword('delete') || matchKeyword('void') || matchKeyword('typeof')) {
            token = lex();
            expr = parseUnaryExpression();
            expr = delegate.createUnaryExpression(token.value, expr);
            if (strict && expr.operator === 'delete' && expr.argument.type === Syntax.Identifier) {
                throwErrorTolerant({}, Messages.StrictDelete);
            }
        } else {
            expr = parsePostfixExpression();
        }

        return delegate.markEndIf(expr);
    }

    function binaryPrecedence(token, allowIn) {
        var prec = 0;

        if (token.type !== Token.Punctuator && token.type !== Token.Keyword) {
            return 0;
        }

        switch (token.value) {
        case '||':
            prec = 1;
            break;

        case '&&':
            prec = 2;
            break;

        case '|':
            prec = 3;
            break;

        case '^':
            prec = 4;
            break;

        case '&':
            prec = 5;
            break;

        case '==':
        case '!=':
        case '===':
        case '!==':
            prec = 6;
            break;

        case '<':
        case '>':
        case '<=':
        case '>=':
        case 'instanceof':
            prec = 7;
            break;

        case 'in':
            prec = allowIn ? 7 : 0;
            break;

        case '<<':
        case '>>':
        case '>>>':
            prec = 8;
            break;

        case '+':
        case '-':
            prec = 9;
            break;

        case '*':
        case '/':
        case '%':
            prec = 11;
            break;

        default:
            break;
        }

        return prec;
    }

    // 11.5 Multiplicative Operators
    // 11.6 Additive Operators
    // 11.7 Bitwise Shift Operators
    // 11.8 Relational Operators
    // 11.9 Equality Operators
    // 11.10 Binary Bitwise Operators
    // 11.11 Binary Logical Operators

    function parseBinaryExpression() {
        var marker, markers, expr, token, prec, previousAllowIn, stack, right, operator, left, i;

        previousAllowIn = state.allowIn;
        state.allowIn = true;

        marker = createLocationMarker();
        left = parseUnaryExpression();

        token = lookahead;
        prec = binaryPrecedence(token, previousAllowIn);
        if (prec === 0) {
            return left;
        }
        token.prec = prec;
        lex();

        markers = [marker, createLocationMarker()];
        right = parseUnaryExpression();

        stack = [left, token, right];

        while ((prec = binaryPrecedence(lookahead, previousAllowIn)) > 0) {

            // Reduce: make a binary expression from the three topmost entries.
            while ((stack.length > 2) && (prec <= stack[stack.length - 2].prec)) {
                right = stack.pop();
                operator = stack.pop().value;
                left = stack.pop();
                expr = delegate.createBinaryExpression(operator, left, right);
                markers.pop();
                marker = markers.pop();
                if (marker) {
                    marker.end();
                    marker.apply(expr);
                }
                stack.push(expr);
                markers.push(marker);
            }

            // Shift.
            token = lex();
            token.prec = prec;
            stack.push(token);
            markers.push(createLocationMarker());
            expr = parseUnaryExpression();
            stack.push(expr);
        }

        state.allowIn = previousAllowIn;

        // Final reduce to clean-up the stack.
        i = stack.length - 1;
        expr = stack[i];
        markers.pop();
        while (i > 1) {
            expr = delegate.createBinaryExpression(stack[i - 1].value, stack[i - 2], expr);
            i -= 2;
            marker = markers.pop();
            if (marker) {
                marker.end();
                marker.apply(expr);
            }
        }

        return expr;
    }


    // 11.12 Conditional Operator

    function parseConditionalExpression() {
        var expr, previousAllowIn, consequent, alternate;

        delegate.markStart();
        expr = parseBinaryExpression();

        if (match('?')) {
            lex();
            previousAllowIn = state.allowIn;
            state.allowIn = true;
            consequent = parseAssignmentExpression();
            state.allowIn = previousAllowIn;
            expect(':');
            alternate = parseAssignmentExpression();

            expr = delegate.markEnd(delegate.createConditionalExpression(expr, consequent, alternate));
        } else {
            delegate.markEnd({});
        }

        return expr;
    }

    // 11.13 Assignment Operators

    function parseAssignmentExpression() {
        var token, left, right, node;

        token = lookahead;
        delegate.markStart();
        node = left = parseConditionalExpression();

        if (matchAssign()) {
            // LeftHandSideExpression
            if (!isLeftHandSide(left)) {
                throwError({}, Messages.InvalidLHSInAssignment);
            }

            // 11.13.1
            if (strict && left.type === Syntax.Identifier && isRestrictedWord(left.name)) {
                throwErrorTolerant(token, Messages.StrictLHSAssignment);
            }

            token = lex();
            right = parseAssignmentExpression();
            node = delegate.createAssignmentExpression(token.value, left, right);
        }

        return delegate.markEndIf(node);
    }

    // 11.14 Comma Operator

    function parseExpression() {
        var expr;

        delegate.markStart();
        expr = parseAssignmentExpression();

        if (match(',')) {
            expr = delegate.createSequenceExpression([ expr ]);

            while (index < length) {
                if (!match(',')) {
                    break;
                }
                lex();
                expr.expressions.push(parseAssignmentExpression());
            }
        }

        return delegate.markEndIf(expr);
    }

    // 12.1 Block

    function parseStatementList() {
        var list = [],
            statement;

        while (index < length) {
            if (match('}')) {
                break;
            }
            statement = parseSourceElement();
            if (typeof statement === 'undefined') {
                break;
            }
            list.push(statement);
        }

        return list;
    }

    function parseBlock() {
        var block;

        skipComment();
        delegate.markStart();
        expect('{');

        block = parseStatementList();

        expect('}');

        return delegate.markEnd(delegate.createBlockStatement(block));
    }

    // 12.2 Variable Statement

    function parseVariableIdentifier() {
        var token;

        skipComment();
        delegate.markStart();
        token = lex();

        if (token.type !== Token.Identifier) {
            throwUnexpected(token);
        }

        return delegate.markEnd(delegate.createIdentifier(token.value));
    }

    function parseVariableDeclaration(kind) {
        var init = null, id;

        skipComment();
        delegate.markStart();
        id = parseVariableIdentifier();

        // 12.2.1
        if (strict && isRestrictedWord(id.name)) {
            throwErrorTolerant({}, Messages.StrictVarName);
        }

        if (kind === 'const') {
            expect('=');
            init = parseAssignmentExpression();
        } else if (match('=')) {
            lex();
            init = parseAssignmentExpression();
        }

        return delegate.markEnd(delegate.createVariableDeclarator(id, init));
    }

    function parseVariableDeclarationList(kind) {
        var list = [];

        do {
            list.push(parseVariableDeclaration(kind));
            if (!match(',')) {
                break;
            }
            lex();
        } while (index < length);

        return list;
    }

    function parseVariableStatement() {
        var declarations;

        expectKeyword('var');

        declarations = parseVariableDeclarationList();

        consumeSemicolon();

        return delegate.createVariableDeclaration(declarations, 'var');
    }

    // kind may be `const` or `let`
    // Both are experimental and not in the specification yet.
    // see http://wiki.ecmascript.org/doku.php?id=harmony:const
    // and http://wiki.ecmascript.org/doku.php?id=harmony:let
    function parseConstLetDeclaration(kind) {
        var declarations;

        skipComment();
        delegate.markStart();

        expectKeyword(kind);

        declarations = parseVariableDeclarationList(kind);

        consumeSemicolon();

        return delegate.markEnd(delegate.createVariableDeclaration(declarations, kind));
    }

    // 12.3 Empty Statement

    function parseEmptyStatement() {
        expect(';');
        return delegate.createEmptyStatement();
    }

    // 12.4 Expression Statement

    function parseExpressionStatement() {
        var expr = parseExpression();
        consumeSemicolon();
        return delegate.createExpressionStatement(expr);
    }

    // 12.5 If statement

    function parseIfStatement() {
        var test, consequent, alternate;

        expectKeyword('if');

        expect('(');

        test = parseExpression();

        expect(')');

        consequent = parseStatement();

        if (matchKeyword('else')) {
            lex();
            alternate = parseStatement();
        } else {
            alternate = null;
        }

        return delegate.createIfStatement(test, consequent, alternate);
    }

    // 12.6 Iteration Statements

    function parseDoWhileStatement() {
        var body, test, oldInIteration;

        expectKeyword('do');

        oldInIteration = state.inIteration;
        state.inIteration = true;

        body = parseStatement();

        state.inIteration = oldInIteration;

        expectKeyword('while');

        expect('(');

        test = parseExpression();

        expect(')');

        if (match(';')) {
            lex();
        }

        return delegate.createDoWhileStatement(body, test);
    }

    function parseWhileStatement() {
        var test, body, oldInIteration;

        expectKeyword('while');

        expect('(');

        test = parseExpression();

        expect(')');

        oldInIteration = state.inIteration;
        state.inIteration = true;

        body = parseStatement();

        state.inIteration = oldInIteration;

        return delegate.createWhileStatement(test, body);
    }

    function parseForVariableDeclaration() {
        var token, declarations;

        delegate.markStart();
        token = lex();
        declarations = parseVariableDeclarationList();

        return delegate.markEnd(delegate.createVariableDeclaration(declarations, token.value));
    }

    function parseForStatement() {
        var init, test, update, left, right, body, oldInIteration;

        init = test = update = null;

        expectKeyword('for');

        expect('(');

        if (match(';')) {
            lex();
        } else {
            if (matchKeyword('var') || matchKeyword('let')) {
                state.allowIn = false;
                init = parseForVariableDeclaration();
                state.allowIn = true;

                if (init.declarations.length === 1 && matchKeyword('in')) {
                    lex();
                    left = init;
                    right = parseExpression();
                    init = null;
                }
            } else {
                state.allowIn = false;
                init = parseExpression();
                state.allowIn = true;

                if (matchKeyword('in')) {
                    // LeftHandSideExpression
                    if (!isLeftHandSide(init)) {
                        throwError({}, Messages.InvalidLHSInForIn);
                    }

                    lex();
                    left = init;
                    right = parseExpression();
                    init = null;
                }
            }

            if (typeof left === 'undefined') {
                expect(';');
            }
        }

        if (typeof left === 'undefined') {

            if (!match(';')) {
                test = parseExpression();
            }
            expect(';');

            if (!match(')')) {
                update = parseExpression();
            }
        }

        expect(')');

        oldInIteration = state.inIteration;
        state.inIteration = true;

        body = parseStatement();

        state.inIteration = oldInIteration;

        return (typeof left === 'undefined') ?
                delegate.createForStatement(init, test, update, body) :
                delegate.createForInStatement(left, right, body);
    }

    // 12.7 The continue statement

    function parseContinueStatement() {
        var label = null, key;

        expectKeyword('continue');

        // Optimize the most common form: 'continue;'.
        if (source.charCodeAt(index) === 59) {
            lex();

            if (!state.inIteration) {
                throwError({}, Messages.IllegalContinue);
            }

            return delegate.createContinueStatement(null);
        }

        if (peekLineTerminator()) {
            if (!state.inIteration) {
                throwError({}, Messages.IllegalContinue);
            }

            return delegate.createContinueStatement(null);
        }

        if (lookahead.type === Token.Identifier) {
            label = parseVariableIdentifier();

            key = '$' + label.name;
            if (!Object.prototype.hasOwnProperty.call(state.labelSet, key)) {
                throwError({}, Messages.UnknownLabel, label.name);
            }
        }

        consumeSemicolon();

        if (label === null && !state.inIteration) {
            throwError({}, Messages.IllegalContinue);
        }

        return delegate.createContinueStatement(label);
    }

    // 12.8 The break statement

    function parseBreakStatement() {
        var label = null, key;

        expectKeyword('break');

        // Catch the very common case first: immediately a semicolon (char #59).
        if (source.charCodeAt(index) === 59) {
            lex();

            if (!(state.inIteration || state.inSwitch)) {
                throwError({}, Messages.IllegalBreak);
            }

            return delegate.createBreakStatement(null);
        }

        if (peekLineTerminator()) {
            if (!(state.inIteration || state.inSwitch)) {
                throwError({}, Messages.IllegalBreak);
            }

            return delegate.createBreakStatement(null);
        }

        if (lookahead.type === Token.Identifier) {
            label = parseVariableIdentifier();

            key = '$' + label.name;
            if (!Object.prototype.hasOwnProperty.call(state.labelSet, key)) {
                throwError({}, Messages.UnknownLabel, label.name);
            }
        }

        consumeSemicolon();

        if (label === null && !(state.inIteration || state.inSwitch)) {
            throwError({}, Messages.IllegalBreak);
        }

        return delegate.createBreakStatement(label);
    }

    // 12.9 The return statement

    function parseReturnStatement() {
        var argument = null;

        expectKeyword('return');

        if (!state.inFunctionBody) {
            throwErrorTolerant({}, Messages.IllegalReturn);
        }

        // 'return' followed by a space and an identifier is very common.
        if (source.charCodeAt(index) === 32) {
            if (isIdentifierStart(source.charCodeAt(index + 1))) {
                argument = parseExpression();
                consumeSemicolon();
                return delegate.createReturnStatement(argument);
            }
        }

        if (peekLineTerminator()) {
            return delegate.createReturnStatement(null);
        }

        if (!match(';')) {
            if (!match('}') && lookahead.type !== Token.EOF) {
                argument = parseExpression();
            }
        }

        consumeSemicolon();

        return delegate.createReturnStatement(argument);
    }

    // 12.10 The with statement

    function parseWithStatement() {
        var object, body;

        if (strict) {
            throwErrorTolerant({}, Messages.StrictModeWith);
        }

        expectKeyword('with');

        expect('(');

        object = parseExpression();

        expect(')');

        body = parseStatement();

        return delegate.createWithStatement(object, body);
    }

    // 12.10 The swith statement

    function parseSwitchCase() {
        var test,
            consequent = [],
            statement;

        skipComment();
        delegate.markStart();
        if (matchKeyword('default')) {
            lex();
            test = null;
        } else {
            expectKeyword('case');
            test = parseExpression();
        }
        expect(':');

        while (index < length) {
            if (match('}') || matchKeyword('default') || matchKeyword('case')) {
                break;
            }
            statement = parseStatement();
            consequent.push(statement);
        }

        return delegate.markEnd(delegate.createSwitchCase(test, consequent));
    }

    function parseSwitchStatement() {
        var discriminant, cases, clause, oldInSwitch, defaultFound;

        expectKeyword('switch');

        expect('(');

        discriminant = parseExpression();

        expect(')');

        expect('{');

        if (match('}')) {
            lex();
            return delegate.createSwitchStatement(discriminant);
        }

        cases = [];

        oldInSwitch = state.inSwitch;
        state.inSwitch = true;
        defaultFound = false;

        while (index < length) {
            if (match('}')) {
                break;
            }
            clause = parseSwitchCase();
            if (clause.test === null) {
                if (defaultFound) {
                    throwError({}, Messages.MultipleDefaultsInSwitch);
                }
                defaultFound = true;
            }
            cases.push(clause);
        }

        state.inSwitch = oldInSwitch;

        expect('}');

        return delegate.createSwitchStatement(discriminant, cases);
    }

    // 12.13 The throw statement

    function parseThrowStatement() {
        var argument;

        expectKeyword('throw');

        if (peekLineTerminator()) {
            throwError({}, Messages.NewlineAfterThrow);
        }

        argument = parseExpression();

        consumeSemicolon();

        return delegate.createThrowStatement(argument);
    }

    // 12.14 The try statement

    function parseCatchClause() {
        var param, body;

        skipComment();
        delegate.markStart();
        expectKeyword('catch');

        expect('(');
        if (match(')')) {
            throwUnexpected(lookahead);
        }

        param = parseVariableIdentifier();
        // 12.14.1
        if (strict && isRestrictedWord(param.name)) {
            throwErrorTolerant({}, Messages.StrictCatchVariable);
        }

        expect(')');
        body = parseBlock();
        return delegate.markEnd(delegate.createCatchClause(param, body));
    }

    function parseTryStatement() {
        var block, handlers = [], finalizer = null;

        expectKeyword('try');

        block = parseBlock();

        if (matchKeyword('catch')) {
            handlers.push(parseCatchClause());
        }

        if (matchKeyword('finally')) {
            lex();
            finalizer = parseBlock();
        }

        if (handlers.length === 0 && !finalizer) {
            throwError({}, Messages.NoCatchOrFinally);
        }

        return delegate.createTryStatement(block, [], handlers, finalizer);
    }

    // 12.15 The debugger statement

    function parseDebuggerStatement() {
        expectKeyword('debugger');

        consumeSemicolon();

        return delegate.createDebuggerStatement();
    }

    // 12 Statements

    function parseStatement() {
        var type = lookahead.type,
            expr,
            labeledBody,
            key;

        if (type === Token.EOF) {
            throwUnexpected(lookahead);
        }

        skipComment();
        delegate.markStart();

        if (type === Token.Punctuator) {
            switch (lookahead.value) {
            case ';':
                return delegate.markEnd(parseEmptyStatement());
            case '{':
                return delegate.markEnd(parseBlock());
            case '(':
                return delegate.markEnd(parseExpressionStatement());
            default:
                break;
            }
        }

        if (type === Token.Keyword) {
            switch (lookahead.value) {
            case 'break':
                return delegate.markEnd(parseBreakStatement());
            case 'continue':
                return delegate.markEnd(parseContinueStatement());
            case 'debugger':
                return delegate.markEnd(parseDebuggerStatement());
            case 'do':
                return delegate.markEnd(parseDoWhileStatement());
            case 'for':
                return delegate.markEnd(parseForStatement());
            case 'function':
                return delegate.markEnd(parseFunctionDeclaration());
            case 'if':
                return delegate.markEnd(parseIfStatement());
            case 'return':
                return delegate.markEnd(parseReturnStatement());
            case 'switch':
                return delegate.markEnd(parseSwitchStatement());
            case 'throw':
                return delegate.markEnd(parseThrowStatement());
            case 'try':
                return delegate.markEnd(parseTryStatement());
            case 'var':
                return delegate.markEnd(parseVariableStatement());
            case 'while':
                return delegate.markEnd(parseWhileStatement());
            case 'with':
                return delegate.markEnd(parseWithStatement());
            default:
                break;
            }
        }

        expr = parseExpression();

        // 12.12 Labelled Statements
        if ((expr.type === Syntax.Identifier) && match(':')) {
            lex();

            key = '$' + expr.name;
            if (Object.prototype.hasOwnProperty.call(state.labelSet, key)) {
                throwError({}, Messages.Redeclaration, 'Label', expr.name);
            }

            state.labelSet[key] = true;
            labeledBody = parseStatement();
            delete state.labelSet[key];
            return delegate.markEnd(delegate.createLabeledStatement(expr, labeledBody));
        }

        consumeSemicolon();

        return delegate.markEnd(delegate.createExpressionStatement(expr));
    }

    // 13 Function Definition

    function parseFunctionSourceElements() {
        var sourceElement, sourceElements = [], token, directive, firstRestricted,
            oldLabelSet, oldInIteration, oldInSwitch, oldInFunctionBody;

        skipComment();
        delegate.markStart();
        expect('{');

        while (index < length) {
            if (lookahead.type !== Token.StringLiteral) {
                break;
            }
            token = lookahead;

            sourceElement = parseSourceElement();
            sourceElements.push(sourceElement);
            if (sourceElement.expression.type !== Syntax.Literal) {
                // this is not directive
                break;
            }
            directive = source.slice(token.range[0] + 1, token.range[1] - 1);
            if (directive === 'use strict') {
                strict = true;
                if (firstRestricted) {
                    throwErrorTolerant(firstRestricted, Messages.StrictOctalLiteral);
                }
            } else {
                if (!firstRestricted && token.octal) {
                    firstRestricted = token;
                }
            }
        }

        oldLabelSet = state.labelSet;
        oldInIteration = state.inIteration;
        oldInSwitch = state.inSwitch;
        oldInFunctionBody = state.inFunctionBody;

        state.labelSet = {};
        state.inIteration = false;
        state.inSwitch = false;
        state.inFunctionBody = true;

        while (index < length) {
            if (match('}')) {
                break;
            }
            sourceElement = parseSourceElement();
            if (typeof sourceElement === 'undefined') {
                break;
            }
            sourceElements.push(sourceElement);
        }

        expect('}');

        state.labelSet = oldLabelSet;
        state.inIteration = oldInIteration;
        state.inSwitch = oldInSwitch;
        state.inFunctionBody = oldInFunctionBody;

        return delegate.markEnd(delegate.createBlockStatement(sourceElements));
    }

    function parseParams(firstRestricted) {
        var param, params = [], token, stricted, paramSet, key, message;
        expect('(');

        if (!match(')')) {
            paramSet = {};
            while (index < length) {
                token = lookahead;
                param = parseVariableIdentifier();
                key = '$' + token.value;
                if (strict) {
                    if (isRestrictedWord(token.value)) {
                        stricted = token;
                        message = Messages.StrictParamName;
                    }
                    if (Object.prototype.hasOwnProperty.call(paramSet, key)) {
                        stricted = token;
                        message = Messages.StrictParamDupe;
                    }
                } else if (!firstRestricted) {
                    if (isRestrictedWord(token.value)) {
                        firstRestricted = token;
                        message = Messages.StrictParamName;
                    } else if (isStrictModeReservedWord(token.value)) {
                        firstRestricted = token;
                        message = Messages.StrictReservedWord;
                    } else if (Object.prototype.hasOwnProperty.call(paramSet, key)) {
                        firstRestricted = token;
                        message = Messages.StrictParamDupe;
                    }
                }
                params.push(param);
                paramSet[key] = true;
                if (match(')')) {
                    break;
                }
                expect(',');
            }
        }

        expect(')');

        return {
            params: params,
            stricted: stricted,
            firstRestricted: firstRestricted,
            message: message
        };
    }

    function parseFunctionDeclaration() {
        var id, params = [], body, token, stricted, tmp, firstRestricted, message, previousStrict;

        skipComment();
        delegate.markStart();

        expectKeyword('function');
        token = lookahead;
        id = parseVariableIdentifier();
        if (strict) {
            if (isRestrictedWord(token.value)) {
                throwErrorTolerant(token, Messages.StrictFunctionName);
            }
        } else {
            if (isRestrictedWord(token.value)) {
                firstRestricted = token;
                message = Messages.StrictFunctionName;
            } else if (isStrictModeReservedWord(token.value)) {
                firstRestricted = token;
                message = Messages.StrictReservedWord;
            }
        }

        tmp = parseParams(firstRestricted);
        params = tmp.params;
        stricted = tmp.stricted;
        firstRestricted = tmp.firstRestricted;
        if (tmp.message) {
            message = tmp.message;
        }

        previousStrict = strict;
        body = parseFunctionSourceElements();
        if (strict && firstRestricted) {
            throwError(firstRestricted, message);
        }
        if (strict && stricted) {
            throwErrorTolerant(stricted, message);
        }
        strict = previousStrict;

        return delegate.markEnd(delegate.createFunctionDeclaration(id, params, [], body));
    }

    function parseFunctionExpression() {
        var token, id = null, stricted, firstRestricted, message, tmp, params = [], body, previousStrict;

        delegate.markStart();
        expectKeyword('function');

        if (!match('(')) {
            token = lookahead;
            id = parseVariableIdentifier();
            if (strict) {
                if (isRestrictedWord(token.value)) {
                    throwErrorTolerant(token, Messages.StrictFunctionName);
                }
            } else {
                if (isRestrictedWord(token.value)) {
                    firstRestricted = token;
                    message = Messages.StrictFunctionName;
                } else if (isStrictModeReservedWord(token.value)) {
                    firstRestricted = token;
                    message = Messages.StrictReservedWord;
                }
            }
        }

        tmp = parseParams(firstRestricted);
        params = tmp.params;
        stricted = tmp.stricted;
        firstRestricted = tmp.firstRestricted;
        if (tmp.message) {
            message = tmp.message;
        }

        previousStrict = strict;
        body = parseFunctionSourceElements();
        if (strict && firstRestricted) {
            throwError(firstRestricted, message);
        }
        if (strict && stricted) {
            throwErrorTolerant(stricted, message);
        }
        strict = previousStrict;

        return delegate.markEnd(delegate.createFunctionExpression(id, params, [], body));
    }

    // 14 Program

    function parseSourceElement() {
        if (lookahead.type === Token.Keyword) {
            switch (lookahead.value) {
            case 'const':
            case 'let':
                return parseConstLetDeclaration(lookahead.value);
            case 'function':
                return parseFunctionDeclaration();
            default:
                return parseStatement();
            }
        }

        if (lookahead.type !== Token.EOF) {
            return parseStatement();
        }
    }

    function parseSourceElements() {
        var sourceElement, sourceElements = [], token, directive, firstRestricted;

        while (index < length) {
            token = lookahead;
            if (token.type !== Token.StringLiteral) {
                break;
            }

            sourceElement = parseSourceElement();
            sourceElements.push(sourceElement);
            if (sourceElement.expression.type !== Syntax.Literal) {
                // this is not directive
                break;
            }
            directive = source.slice(token.range[0] + 1, token.range[1] - 1);
            if (directive === 'use strict') {
                strict = true;
                if (firstRestricted) {
                    throwErrorTolerant(firstRestricted, Messages.StrictOctalLiteral);
                }
            } else {
                if (!firstRestricted && token.octal) {
                    firstRestricted = token;
                }
            }
        }

        while (index < length) {
            sourceElement = parseSourceElement();
            if (typeof sourceElement === 'undefined') {
                break;
            }
            sourceElements.push(sourceElement);
        }
        return sourceElements;
    }

    function parseProgram() {
        var body;

        skipComment();
        delegate.markStart();
        strict = false;
        peek();
        body = parseSourceElements();
        return delegate.markEnd(delegate.createProgram(body));
    }

    function filterTokenLocation() {
        var i, entry, token, tokens = [];

        for (i = 0; i < extra.tokens.length; ++i) {
            entry = extra.tokens[i];
            token = {
                type: entry.type,
                value: entry.value
            };
            if (extra.range) {
                token.range = entry.range;
            }
            if (extra.loc) {
                token.loc = entry.loc;
            }
            tokens.push(token);
        }

        extra.tokens = tokens;
    }

    function LocationMarker() {
        this.marker = [index, lineNumber, index - lineStart, 0, 0, 0];
    }

    LocationMarker.prototype = {
        constructor: LocationMarker,

        end: function () {
            this.marker[3] = index;
            this.marker[4] = lineNumber;
            this.marker[5] = index - lineStart;
        },

        apply: function (node) {
            if (extra.range) {
                node.range = [this.marker[0], this.marker[3]];
            }
            if (extra.loc) {
                node.loc = {
                    start: {
                        line: this.marker[1],
                        column: this.marker[2]
                    },
                    end: {
                        line: this.marker[4],
                        column: this.marker[5]
                    }
                };
            }
            node = delegate.postProcess(node);
        }
    };

    function createLocationMarker() {
        if (!extra.loc && !extra.range) {
            return null;
        }

        skipComment();

        return new LocationMarker();
    }

    function tokenize(code, options) {
        var toString,
            token,
            tokens;

        toString = String;
        if (typeof code !== 'string' && !(code instanceof String)) {
            code = toString(code);
        }

        delegate = SyntaxTreeDelegate;
        source = code;
        index = 0;
        lineNumber = (source.length > 0) ? 1 : 0;
        lineStart = 0;
        length = source.length;
        lookahead = null;
        state = {
            allowIn: true,
            labelSet: {},
            inFunctionBody: false,
            inIteration: false,
            inSwitch: false,
            lastCommentStart: -1,
        };

        extra = {};

        // Options matching.
        options = options || {};

        // Of course we collect tokens here.
        options.tokens = true;
        extra.tokens = [];
        extra.tokenize = true;
        // The following two fields are necessary to compute the Regex tokens.
        extra.openParenToken = -1;
        extra.openCurlyToken = -1;

        extra.range = (typeof options.range === 'boolean') && options.range;
        extra.loc = (typeof options.loc === 'boolean') && options.loc;

        if (typeof options.comment === 'boolean' && options.comment) {
            extra.comments = [];
        }
        if (typeof options.tolerant === 'boolean' && options.tolerant) {
            extra.errors = [];
        }

        if (length > 0) {
            if (typeof source[0] === 'undefined') {
                // Try first to convert to a string. This is good as fast path
                // for old IE which understands string indexing for string
                // literals only and not for string object.
                if (code instanceof String) {
                    source = code.valueOf();
                }
            }
        }

        try {
            peek();
            if (lookahead.type === Token.EOF) {
                return extra.tokens;
            }

            token = lex();
            while (lookahead.type !== Token.EOF) {
                try {
                    token = lex();
                } catch (lexError) {
                    token = lookahead;
                    if (extra.errors) {
                        extra.errors.push(lexError);
                        // We have to break on the first error
                        // to avoid infinite loops.
                        break;
                    } else {
                        throw lexError;
                    }
                }
            }

            filterTokenLocation();
            tokens = extra.tokens;
            if (typeof extra.comments !== 'undefined') {
                tokens.comments = extra.comments;
            }
            if (typeof extra.errors !== 'undefined') {
                tokens.errors = extra.errors;
            }
        } catch (e) {
            throw e;
        } finally {
            extra = {};
        }
        return tokens;
    }

    function parse(code, options) {
        var program, toString;

        toString = String;
        if (typeof code !== 'string' && !(code instanceof String)) {
            code = toString(code);
        }

        delegate = SyntaxTreeDelegate;
        source = code;
        index = 0;
        lineNumber = (source.length > 0) ? 1 : 0;
        lineStart = 0;
        length = source.length;
        lookahead = null;
        state = {
            allowIn: true,
            labelSet: {},
            inFunctionBody: false,
            inIteration: false,
            inSwitch: false,
            lastCommentStart: -1,
            markerStack: []
        };

        extra = {};
        if (typeof options !== 'undefined') {
            extra.range = (typeof options.range === 'boolean') && options.range;
            extra.loc = (typeof options.loc === 'boolean') && options.loc;

            if (extra.loc && options.source !== null && options.source !== undefined) {
                extra.source = toString(options.source);
            }

            if (typeof options.tokens === 'boolean' && options.tokens) {
                extra.tokens = [];
            }
            if (typeof options.comment === 'boolean' && options.comment) {
                extra.comments = [];
            }
            if (typeof options.tolerant === 'boolean' && options.tolerant) {
                extra.errors = [];
            }
        }

        if (length > 0) {
            if (typeof source[0] === 'undefined') {
                // Try first to convert to a string. This is good as fast path
                // for old IE which understands string indexing for string
                // literals only and not for string object.
                if (code instanceof String) {
                    source = code.valueOf();
                }
            }
        }

        try {
            program = parseProgram();
            if (typeof extra.comments !== 'undefined') {
                program.comments = extra.comments;
            }
            if (typeof extra.tokens !== 'undefined') {
                filterTokenLocation();
                program.tokens = extra.tokens;
            }
            if (typeof extra.errors !== 'undefined') {
                program.errors = extra.errors;
            }
        } catch (e) {
            throw e;
        } finally {
            extra = {};
        }

        return program;
    }

    // Sync with package.json and component.json.
    exports.version = '1.1.0-dev';

    exports.tokenize = tokenize;

    exports.parse = parse;

    // Deep copy.
    exports.Syntax = (function () {
        var name, types = {};

        if (typeof Object.create === 'function') {
            types = Object.create(null);
        }

        for (name in Syntax) {
            if (Syntax.hasOwnProperty(name)) {
                types[name] = Syntax[name];
            }
        }

        if (typeof Object.freeze === 'function') {
            Object.freeze(types);
        }

        return types;
    }());

}));
/* vim: set sw=4 ts=4 et tw=80 : */
/*
 * StructuredJS provides an API for static analysis of code based on an abstract
 * syntax tree generated by Esprima (compliant with the Mozilla Parser
 * API at https://developer.mozilla.org/en-US/docs/SpiderMonkey/Parser_API).
 *
 * Dependencies: esprima.js, underscore.js
 */
(function(global) {
    /* Detect npm versus browser usage */
    var exports;
    var esprima;
    var _;

    // Cache all the structure tests
    var structureCache = {};

    // Cache the most recently-parsed code and tree
    var cachedCode;
    var cachedCodeTree;

    if (typeof module !== "undefined" && module.exports) {
        exports = module.exports = {};
        esprima = require("esprima");
        _ = require("underscore");
    } else {
        exports = this.Structured = {};
        esprima = global.esprima;
        _ = global._;
    }

    if (!esprima || !_) {
        throw "Error: Both Esprima and UnderscoreJS are required dependencies.";
    }

    /*
     * Introspects a callback to determine it's parameters and then
     * produces a constraint that contains the appropriate variables and callbacks.
     *
     * This allows a much terser definition of callback function where you don't have to
     * explicitly state the parameters in a separate list
     */
    function makeConstraint(callback) {
        var paramText = /^function [^\(]*\(([^\)]*)\)/.exec(callback)[1];
        var params = paramText.match(/[$_a-zA-z0-9]+/g);

        for (var key in params) {
            if (params[key][0] !== "$") {
                console.warn("Invalid parameter in constraint (should begin with a '$'): ", params[key]);
                return null;
            }
        }
        return {
            variables: params,
            fn: callback
        };
    }

    /*
     * Returns true if the code (a string) matches the structure in rawStructure
     * Throws an exception if code is not parseable.
     *
     * Example:
     *     var code = "if (y > 30 && x > 13) {x += y;}";
     *     var rawStructure = function structure() { if (_) {} };
     *     match(code, rawStructure);
     *
     * options.varCallbacks is an object that maps user variable strings like
     *  "$myVar", "$a, $b, $c" etc to callbacks. These callbacks receive the
     *  potential Esprima structure values assigned to each of the user
     *  variables specified in the string, and can accept/reject that value
     *  by returning true/false. The callbacks can also specify a failure
     *  message instead by returning an object of the form
     *  {failure: "Your failure message"}, in which case the message will be
     *  returned as the property "failure" on the varCallbacks object if
     *  there is no valid match. A valid matching requires that every
     *  varCallback return true.
     *
     * Advanced Example:
     *   var varCallbacks = [
     *     function($foo) {
     *         return $foo.value > 92;
     *     },
     *     function($foo, $bar, $baz) {
     *         if ($foo.value > $bar.value) {
     *            return {failure: "Check the relationship between values."};
     *         }
     *         return $baz.value !== 48;
     *     }
     *   ];
     *   var code = "var a = 400; var b = 120; var c = 500; var d = 49;";
     *   var rawStructure = function structure() {
     *       var _ = $foo; var _ = $bar; var _ = $baz;
     *   };
     *   match(code, rawStructure, {varCallbacks: varCallbacks});
     */
    var originalVarCallbacks;
    function match(code, rawStructure, options) {
        options = options || {};
        // Many possible inputs formats are accepted for varCallbacks
        // Constraints can be:
        // 1. a function (from which we will extract the variables)  
        // 2. an objects (which already has separate .fn and .variables properties)
        //
        // It will also accept a list of either of the above (or a mix of the two).
        // Finally it can accept an object for which the keys are the variables and 
        // the values are the callbacks (This option is mainly for historical reasons)
        var varCallbacks = options.varCallbacks || [];
        // We need to keep a hold of the original varCallbacks object because 
        // When structured first came out it returned the failure message by 
        // changing the .failure property on the varCallbacks object and some uses rely on that.
        // We hope to get rid of this someday.
        // TODO: Change over the code so to have a better API
        originalVarCallbacks = varCallbacks;
        if (varCallbacks instanceof Function || (varCallbacks.fn && varCallbacks.variables)) {
            varCallbacks = [varCallbacks];
        }
        if (varCallbacks instanceof Array) {
            for (var key in varCallbacks) {
                if (varCallbacks[key] instanceof Function) {
                    varCallbacks[key] = makeConstraint(varCallbacks[key]);
                }
            }
        } else {
            var realCallbacks = [];
            for (var vars in varCallbacks) {
                if (varCallbacks.hasOwnProperty(vars) && vars !== "failure") {
                    realCallbacks.push({
                        variables: vars.match(/[$_a-zA-z0-9]+/g),
                        fn: varCallbacks[vars]
                    });
                }
            }
            varCallbacks = realCallbacks;
        }
        var wildcardVars = {
            order: [],
            skipData: {},
            values: {}
        };
        // Note: After the parse, structure contains object references into
        // wildcardVars[values] that must be maintained. So, beware of
        // JSON.parse(JSON.stringify), etc. as the tree is no longer static.
        var structure = parseStructureWithVars(rawStructure, wildcardVars);

        // Cache the parsed code tree, or pull from cache if it exists
        var codeTree = (cachedCode === code ?
            cachedCodeTree :
            typeof code === "object" ?
            deepClone(code) :
            esprima.parse(code));

        cachedCode = code;
        cachedCodeTree = codeTree;

        foldConstants(codeTree);
        var toFind = structure.body || structure;
        var peers = [];
        if (_.isArray(structure.body)) {
            toFind = structure.body[0];
            peers = structure.body.slice(1);
        }
        var result;
        var matchResult = {
            _: [],
            vars: {}
        };
        if (wildcardVars.order.length === 0 || options.single) {
            // With no vars to match, our normal greedy approach works great.
            result = checkMatchTree(codeTree, toFind, peers, wildcardVars, matchResult, options);
        } else {
            // If there are variables to match, we must do a potentially
            // exhaustive search across the possible ways to match the vars.
            result = anyPossible(0, wildcardVars, varCallbacks, matchResult, options);
        }
        return result;

        /*
         * Checks whether any possible valid variable assignment for this i
         *  results in a valid match.
         *
         * We orchestrate this check by building skipData, which specifies
         *  for each variable how many possible matches it should skip before
         *  it guesses a match. The iteration over the tree is the same
         *  every time -- if the first guess fails, the next run will skip the
         *  first guess and instead take the second appearance, and so on.
         *
         * When there are multiple variables, changing an earlier (smaller i)
         *  variable guess means that we must redo the guessing for the later
         *  variables (larger i).
         *
         * Returning false involves exhausting all possibilities. In the worst
         *  case, this will mean exponentially many possibilities -- variables
         *  are expensive for all but small tests.
         *
         * wildcardVars = wVars:
         *     .values[varName] contains the guessed node value of each
         *     variable, or the empty object if none.
         *     .skipData[varName] contains the number of potential matches of
         *          this var to skip before choosing a guess to assign to values
         *     .leftToSkip[varName] stores the number of skips left to do
         *         (used during the match algorithm)
         *     .order[i] is the name of the ith occurring variable.
         */
        function anyPossible(i, wVars, varCallbacks, matchResults, options) {
            var order = wVars.order; // Just for ease-of-notation.
            wVars.skipData[order[i]] = 0;
            do {
                // Reset the skip # for all later variables.
                for (var rest = i + 1; rest < order.length; rest += 1) {
                    wVars.skipData[order[rest]] = 0;
                }
                // Check for a match only if we have reached the last var in
                // order (and so set skipData for all vars). Otherwise,
                // recurse to check all possible values of the next var.
                if (i === order.length - 1) {
                    // Reset the wildcard vars' guesses. Delete the properties
                    // rather than setting to {} in order to maintain shared
                    // object references in the structure tree (toFind, peers)
                    _.each(wVars.values, function(value, key) {
                        _.each(wVars.values[key], function(v, k) {
                            delete wVars.values[key][k];
                        });
                    });
                    wVars.leftToSkip = _.extend({}, wVars.skipData);
                    // Use a copy of peers because peers is destructively
                    // modified in checkMatchTree (via checkNodeArray).
                    if (checkMatchTree(codeTree, toFind, peers.slice(), wVars, matchResults, options) &&
                        checkUserVarCallbacks(wVars, varCallbacks)) {
                        return matchResults;
                    }
                } else if (anyPossible(i + 1, wVars, varCallbacks, matchResults, options)) {
                    return matchResults;
                }
                // This guess didn't work out -- skip it and try the next.
                wVars.skipData[order[i]] += 1;
                // The termination condition is when we have run out of values
                // to skip and values is no longer defined for this var after
                // the match algorithm. That means that there is no valid
                // assignment for this and later vars given the assignments to
                // previous vars (set by skipData).
            } while (!_.isEmpty(wVars.values[order[i]]));
            return false;
        }
    }

    /*
     * Checks the user-defined variable callbacks and returns a boolean for
     *   whether or not the wVars assignment of the wildcard variables results
     *   in every varCallback returning true as required.
     *
     * If any varCallback returns false, this function also returns false.
     *
     * Format of varCallbacks: An object containing:
     *     keys of the form: "$someVar" or "$foo, $bar, $baz" to mimic an
     *        array (as JS keys must be strings).
     *     values containing function callbacks. These callbacks must return
     *        true/false. They may alternately return an object of the form
     *        {failure: "The failure message."}. If the callback returns the
     *        failure object, then the relevant failure message will be returned
     *        via varCallbacks.failure.
     *        These callbacks are passed a parameter list corresponding to
     *         the Esprima parse structures assigned to the variables in
     *         the key (see example).
     *
     * Example varCallbacks object:
     *    {
     *     "$foo": function(fooObj) {
     *         return fooObj.value > 92;
     *     },
     *     "$foo, $bar, $baz": function(fooObj, barObj, bazObj) {
     *         if (fooObj.value > barObj.value) {
     *            return {failure: "Check the relationship between values."}
     *         }
     *         return bazObj !== 48;
     *     }
     *   }
     */
    function checkUserVarCallbacks(wVars, varCallbacks) {
        // Clear old failure message if needed
        delete originalVarCallbacks.failure;
        for (var key in varCallbacks) {
            // Property strings may be "$foo, $bar, $baz" to mimic arrays.
            var varNames = varCallbacks[key].variables;
            var varValues = _.map(varNames, function(varName) {
                varName = stringLeftTrim(varName); // Trim whitespace
                // If the var name is in the structure, then it will always
                // exist in wVars.values after we find a match prior to
                // checking the var callbacks. So, if a variable name is not
                // defined here, it is because that var name does not exist in
                // the user-defined structure.
                if (!_.has(wVars.values, varName)) {
                    console.error("Callback var " + varName + " doesn't exist");
                    return undefined;
                }
                // Convert each var name to the Esprima structure it has
                // been assigned in the parse. Make a deep copy.
                return deepClone(wVars.values[varName]);
            });
            // Call the user-defined callback, passing in the var values as
            // parameters in the order that the vars were defined in the
            // property string.
            var result = varCallbacks[key].fn.apply(null, varValues);
            if (!result || _.has(result, "failure")) {
                // Set the failure message if the user callback provides one.
                if (_.has(result, "failure")) {
                    originalVarCallbacks.failure = result.failure;
                }
                return false;
            }
        }
        return true;

        /* Trim is only a string method in IE9+, so use a regex if needed. */
        function stringLeftTrim(str) {
            if (String.prototype.trim) {
                return str.trim();
            }
            return str.replace(/^\s+|\s+$/g, "");
        }
    }

    function parseStructure(structure) {
        if (typeof structure === "object") {
            return deepClone(structure);
        }

        if (structureCache[structure]) {
            return JSON.parse(structureCache[structure]);
        }

        // Wrapped in parentheses so function() {} becomes valid Javascript.
        var fullTree = esprima.parse("(" + structure + ")");

        if (fullTree.body[0].expression.type !== "FunctionExpression" ||
            !fullTree.body[0].expression.body) {
            throw "Poorly formatted structure code";
        }

        var tree = fullTree.body[0].expression.body;
        structureCache[structure] = JSON.stringify(tree);
        return tree;
    }

    /*
     * Returns a tree parsed out of the structure. The returned tree is an
     *    abstract syntax tree with wildcard properties set to undefined.
     *
     * structure is a specification looking something like:
     *        function structure() {if (_) { var _ = 3; }}
     *    where _ denotes a blank (anything can go there),
     *    and code can go before or after any statement (only the nesting and
     *        relative ordering matter).
     */
    function parseStructureWithVars(structure, wVars) {
        var tree = parseStructure(structure);
        foldConstants(tree);
        simplifyTree(tree, wVars);
        return tree;
    }

    /*
     * Constant folds the syntax tree
     */
    function foldConstants(tree) {
        for (var key in tree) {
            if (!tree.hasOwnProperty(key)) {
                continue; // Inherited property
            }

            var ast = tree[key];
            if (_.isObject(ast)) {
                foldConstants(ast);

                /*
                 * Currently, we only fold + and - applied to a number literal.
                 * This is easy to extend, but it means we lose the ability to match
                 * potentially useful expressions like 5 + 5 with a pattern like _ + _.
                 */
                if (ast.type == esprima.Syntax.UnaryExpression) {
                    var argument = ast.argument;
                    if (argument.type === esprima.Syntax.Literal &&
                        _.isNumber(argument.value)) {
                        if (ast.operator === "-") {
                            argument.value = -argument.value;
                            tree[key] = argument;
                        } else if (ast.operator === "+") {
                            argument.value = +argument.value;
                            tree[key] = argument;
                        }
                    }
                }
            }
        }
    }

    /*
     * Recursively traverses the tree and sets _ properties to undefined
     * and empty bodies to null.
     *
     *  Wildcards are explicitly set to undefined -- these undefined properties
     *  must exist and be non-null in order for code to match the structure.
     *
     *  Wildcard variables are set up such that the first occurrence of the
     *   variable in the structure tree is set to {wildcardVar: varName},
     *   and all later occurrences just refer to wVars.values[varName],
     *   which is an object assigned during the matching algorithm to have
     *   properties identical to our guess for the node matching the variable.
     *   (maintaining the reference). In effect, these later accesses
     *   to tree[key] mimic tree[key] simply being set to the variable value.
     *
     *  Empty statements are deleted from the tree -- they need not be matched.
     *
     *  If the subtree is an array, we just iterate over the array using
     *    for (var key in tree)
     *
     */
    function simplifyTree(tree, wVars) {
        for (var key in tree) {
            if (!tree.hasOwnProperty(key)) {
                continue; // Inherited property
            }
            if (_.isObject(tree[key])) {
                if (isWildcard(tree[key])) {
                    tree[key] = undefined;
                } else if (isWildcardVar(tree[key])) {
                    var varName = tree[key].name;
                    if (!wVars.values[varName]) {
                        // Perform setup for the first occurrence.
                        wVars.values[varName] = {}; // Filled in later.
                        tree[key] = {
                            wildcardVar: varName
                        };
                        wVars.order.push(varName);
                        wVars.skipData[varName] = 0;
                    } else {
                        tree[key] = wVars.values[varName]; // Reference.
                    }
                } else if (tree[key].type === esprima.Syntax.EmptyStatement) {
                    // Arrays are objects, but delete tree[key] does not
                    //  update the array length property -- so, use splice.
                    _.isArray(tree) ? tree.splice(key, 1) : delete tree[key];
                } else {
                    simplifyTree(tree[key], wVars);
                }
            }
        }
    }

    /*
     * Returns whether the structure node is intended as a wildcard node, which
     * can be filled in by anything in others' code.
     */
    function isWildcard(node) {
        return node.name && node.name === "_";
    }

    /* Returns whether the structure node is intended as a wildcard variable. */
    function isWildcardVar(node) {
        return (node.name && _.isString(node.name) && node.name.length >= 2 &&
            node.name[0] === "$");
    }

    /*
     *
     */
    function isGlob(node) {
        return node && node.name &&
            ((node.name === "glob_" && "_") ||
                (node.name.indexOf("glob$") === 0 && node.name.slice(5))) ||
            node && node.expression && isGlob(node.expression);
    }

    /*
     * Returns true if currTree matches the wildcard structure toFind.
     *
     * currTree: The syntax node tracking our current place in the user's code.
     * toFind: The syntax node from the structure that we wish to find.
     * peersToFind: The remaining ordered syntax nodes that we must find after
     *     toFind (and on the same level as toFind).
     */
    function checkMatchTree(currTree, toFind, peersToFind, wVars, matchResults, options) {
        if (_.isArray(toFind)) {
            console.error("toFind should never be an array.");
            console.error(toFind);
        }
        if (exactMatchNode(currTree, toFind, peersToFind, wVars, matchResults, options)) {
            return matchResults;
        }
        // Don't recurse if we're just checking a single node.
        if (options.single) {
            return false;
        }
        // Check children.
        for (var key in currTree) {
            if (!currTree.hasOwnProperty(key) || !_.isObject(currTree[key])) {
                continue; // Skip inherited properties
            }
            // Recursively check for matches
            if ((_.isArray(currTree[key]) &&
                    checkNodeArray(currTree[key], toFind, peersToFind, wVars, matchResults, options)) ||
                (!_.isArray(currTree[key]) &&
                    checkMatchTree(currTree[key], toFind, peersToFind, wVars, matchResults, options))) {
                return matchResults;
            }
        }
        return false;
    }

    /*
     * Returns true if this level of nodeArr matches the node in
     * toFind, and also matches all the nodes in peersToFind in order.
     */
    function checkNodeArray(nodeArr, toFind, peersToFind, wVars, matchResults, options) {
        var curGlob;

        for (var i = 0; i < nodeArr.length; i += 1) {
            if (isGlob(toFind)) {
                if (!curGlob) {
                    curGlob = [];
                    var globName = isGlob(toFind);
                    if (globName === "_") {
                        matchResults._.push(curGlob);
                    } else {
                        matchResults.vars[globName] = curGlob;
                    }
                }
                curGlob.push(nodeArr[i]);
            } else if (checkMatchTree(nodeArr[i], toFind, peersToFind, wVars, matchResults, options)) {
                if (!peersToFind || peersToFind.length === 0) {
                    return matchResults;
                    // Found everything needed on this level.
                } else {
                    // We matched this node, but we still have more nodes on
                    // this level we need to match on subsequent iterations
                    toFind = peersToFind.shift(); // Destructive.
                }
            }
        }

        if (curGlob) {
            return matchResults;
        } else if (isGlob(toFind)) {
            var globName = isGlob(toFind);
            if (globName === "_") {
                matchResults._.push([]);
            } else {
                matchResults.vars[globName] = [];
            }
            return matchResults;
        }

        return false;
    }

    /*
     * Checks whether the currNode exactly matches the node toFind.
     *
     * A match is exact if for every non-null property on toFind, that
     * property exists on currNode and:
     *     0. If the property is undefined on toFind, it must exist on currNode.
     *     1. Otherwise, the values have the same type (ie, they match).
     *     2. If the values are numbers or strings, they match.
     *     3. If the values are arrays, checkNodeArray on the arrays returns true.
     *     4. If the values are objects, checkMatchTree on those objects
     *         returns true (the objects recursively match to the extent we
     *         care about, though they may not match exactly).
     */
    function exactMatchNode(currNode, toFind, peersToFind, wVars, matchResults, options) {
        var rootToSet;

        if (!matchResults.root && currNode.type !== "Program") {
            rootToSet = currNode;
        }

        for (var key in toFind) {
            // Ignore inherited properties; also, null properties can be
            // anything and do not have to exist.
            if (!toFind.hasOwnProperty(key) || toFind[key] === null) {
                continue;
            }
            var subFind = toFind[key];
            var subCurr = currNode[key];
            // Undefined properties can be anything, but they must exist.
            if (subFind === undefined) {
                if (subCurr === null || subCurr === undefined) {
                    return false;
                } else {
                    matchResults._.push(subCurr);
                    continue;
                }
            }
            // currNode does not have the key, but toFind does
            if (subCurr === undefined || subCurr === null) {
                if (key === "wildcardVar") {
                    if (wVars.leftToSkip && wVars.leftToSkip[subFind] > 0) {
                        wVars.leftToSkip[subFind] -= 1;
                        return false; // Skip, this does not match our wildcard
                    }
                    // We have skipped the required number, so take this guess.
                    // Copy over all of currNode's properties into
                    //  wVars.values[subFind] so the var references set up in
                    //  simplifyTree behave like currNode. Shallow copy.
                    _.extend(wVars.values[subFind], currNode);
                    matchResults.vars[subFind.slice(1)] = currNode;
                    if (rootToSet) {
                        matchResults.root = rootToSet;
                    }
                    return matchResults; // This node is now our variable.
                }
                return false;
            }
            // Now handle arrays/objects/values
            if (_.isObject(subCurr) !== _.isObject(subFind) ||
                _.isArray(subCurr) !== _.isArray(subFind) ||
                (typeof(subCurr) !== typeof(subFind))) {
                console.error("Object/array/other type mismatch.");
                return false;
            } else if (_.isArray(subCurr)) {
                // Both are arrays, do a recursive compare.
                // (Arrays are objects so do this check before the object check)
                if (subFind.length === 0) {
                    continue; // Empty arrays can match any array.
                }
                var newToFind = subFind[0];
                var peers = subFind.slice(1);
                if (!checkNodeArray(subCurr, newToFind, peers, wVars, matchResults, options)) {
                    return false;
                }
            } else if (_.isObject(subCurr)) {
                // Both are objects, so do a recursive compare.
                if (!checkMatchTree(subCurr, subFind, peersToFind, wVars, matchResults, options)) {
                    return false;
                }
            } else if (!_.isObject(subCurr)) {
                // Check that the non-object (number/string) values match
                if (subCurr !== subFind) {
                    return false;
                }
            } else { // Logically impossible, but as a robustness catch.
                console.error("Some weird never-before-seen situation!");
                console.error(currNode);
                console.error(subCurr);
                throw "Error: logic inside of structure analysis code broke.";
            }
        }
        if (toFind === undefined) {
            matchResults._.push(currNode);
        }
        if (rootToSet) {
            matchResults.root = rootToSet;
        }
        return matchResults;
    }

    function deepClone(obj) {
        return JSON.parse(JSON.stringify(obj));
    }

    /*
     * Takes in a string for a structure and returns HTML for nice styling.
     * The blanks (_) are enclosed in span.structuredjs_blank, and the
     * structured.js variables ($someVar) are enclosed in span.structuredjs_var
     * for special styling.
     *
     * See pretty-display/index.html for a demo and sample stylesheet.
     *
     * Only works when RainbowJS (http://craig.is/making/rainbows) is
     * included on the page; if RainbowJS is not available, simply
     * returns the code string. RainbowJS is not available as an npm
     * module.
     */
    function prettyHtml(code, callback) {
        if (!Rainbow) {
            return code;
        }
        Rainbow.color(code, "javascript", function(formattedCode) {
            var output = ("<pre class='rainbowjs'>" +
                addStyling(formattedCode) + "</pre>");
            callback(output);
        });
    }

    /*
     * Helper function for prettyHtml that takes in a string (the formatted
     * output of RainbowJS) and inserts special StructuredJS spans for
     * blanks (_) and variables ($something).
     *
     * The optional parameter maintainStyles should be set to true if the
     * caller wishes to keep the class assignments from the previous call
     * to addStyling and continue where we left off. This parameter is
     * valuable for visual consistency across different structures that share
     * variables.
     */
    function addStyling(code, maintainStyles) {
        if (!maintainStyles) {
            addStyling.styleMap = {};
            addStyling.counter = 0;
        }
        // First replace underscores with empty structuredjs_blank spans
        // Regex: Match any underscore _ that is not preceded or followed by an
        // alphanumeric character.
        code = code.replace(/(^|[^A-Za-z0-9])_(?![A-Za-z0-9])/g,
            "$1<span class='structuredjs_blank'></span>");
        // Next replace variables with empty structuredjs_var spans numbered
        // with classes.
        // This regex is in two parts:
        //  Part 1, delimited by the non-capturing parentheses `(?: ...)`:
        //    (^|[^\w])\$(\w+)
        //    Match any $ that is preceded by either a 'start of line', or a
        //    non-alphanumeric character, and is followed by at least one
        //    alphanumeric character (the variable name).
        //  Part 2, also delimited by the non-capturing parentheses:
        //      ()\$<span class="function call">(\w+)<\/span>
        //      Match any function call immediately preceded by a dollar sign,
        //      where the Rainbow syntax highlighting separated a $foo()
        //      function call by placing the dollar sign outside.
        //      the function call span to create
        //      $<span class="function call">foo</span>.
        // We combine the two parts with an | (an OR) so that either matches.
        // The reason we do this all in one go rather than in two separate
        // calls to replace is so that we color the string in order,
        // rather than coloring all non-function calls and then going back
        // to do all function calls (a minor point, but otherwise the
        // interactive pretty display becomes jarring as previous
        // function call colors change when new variables are introduced.)
        // Finally, add the /g flag for global replacement.
        var regexVariables = /(?:(^|[^\w])\$(\w+))|(?:\$<span class="function call">(\w+)<\/span>)/g;
        return code.replace(regexVariables,
            function(m, prev, varName, fnVarName) {
                // Necessary to handle the fact we are essentially performing
                // two regexes at once as outlined above.
                prev = prev || "";
                varName = varName || fnVarName;
                var fn = addStyling;
                // Assign the next available class to this variable if it does
                // not yet exist in our style mapping.
                if (!(varName in fn.styleMap)) {
                    fn.styleMap[varName] = (fn.counter < fn.styles.length ?
                        fn.styles[fn.counter] : "extra");
                    fn.counter += 1;
                }
                return (prev + "<span class='structuredjs_var " +
                    fn.styleMap[varName] + "'>" + "</span>");
            }
        );
    }
    // Store some properties on the addStyling function to maintain the
    // styleMap between runs if desired.
    // Right now just support 7 different variables. Just add more if needed.
    addStyling.styles = ["one", "two", "three", "four", "five", "six",
        "seven"
    ];
    addStyling.styleMap = {};
    addStyling.counter = 0;

    function getSingleData(node, data) {
        if (!node || node.type !== "Identifier") {
            return;
        }

        if (node.name === "_") {
            if (!data._ || data._.length === 0) {
                throw "No _ data available.";
            }

            return data._.shift();
        } else if (node.name && node.name.indexOf("$") === 0) {
            var name = node.name.slice(1);

            if (!data.vars || !(name in data.vars)) {
                throw "No vars available.";
            }

            return data.vars[name];
        }
    }

    function getGlobData(node, data) {
        var check = node && node.expression || node;

        if (!check || check.type !== "Identifier") {
            return;
        }

        if (check.name === "glob_") {
            if (!data._ || data._.length === 0) {
                throw "No _ data available.";
            }

            return data._.shift();
        } else if (check.name && check.name.indexOf("glob$") === 0) {
            var name = check.name.slice(5);

            if (!data.vars || !(name in data.vars)) {
                throw "No vars available.";
            }

            return data.vars[name];
        }
    }

    function injectData(node, data) {
        if (!node) {
            return node;
        }

        for (var prop in node) {
            if (!node.hasOwnProperty(prop)) {
                continue;
            }

            if (node[prop] && typeof node[prop] === "object" && "length" in node[prop]) {
                for (var i = 0; i < node[prop].length; i++) {
                    var globData = getGlobData(node[prop][i], data);

                    if (globData) {
                        node[prop].splice.apply(node[prop],
                            [i, 1].concat(globData));
                        break;
                    } else if (typeof node[prop][i] === "object") {
                        var singleData = getSingleData(node[prop][i], data);

                        if (singleData) {
                            node[prop][i] = singleData;
                        } else if (typeof node[prop][i] === "object") {
                            injectData(node[prop][i], data);
                        }
                    }
                }
            } else {
                var singleData = getSingleData(node[prop], data);

                if (singleData) {
                    node[prop] = singleData;
                } else if (typeof node[prop] === "object") {
                    injectData(node[prop], data);
                }
            }
        }

        return node;
    }

    exports.match = match;
    exports.matchNode = function(code, rawStructure, options) {
        options = options || {};
        options.single = true;
        return match(code, rawStructure, options);
    };
    exports.injectData = function(node, data) {
        node = parseStructure(node);
        data = deepClone(data);
        return injectData(node, data);
    };
    exports.prettify = prettyHtml;
})(typeof window !== "undefined" ? window : global);
// Generated by browserify
(function(){var require = function (file, cwd) {
    var resolved = require.resolve(file, cwd || '/');
    var mod = require.modules[resolved];
    if (!mod) throw new Error(
        'Failed to resolve module ' + file + ', tried ' + resolved
    );
    var cached = require.cache[resolved];
    var res = cached? cached.exports : mod();
    return res;
};

require.paths = [];
require.modules = {};
require.cache = {};
require.extensions = [".js",".coffee",".json"];

require._core = {
    'assert': true,
    'events': true,
    'fs': true,
    'path': true,
    'vm': true
};

require.resolve = (function () {
    return function (x, cwd) {
        if (!cwd) cwd = '/';
        
        if (require._core[x]) return x;
        var path = require.modules.path();
        cwd = path.resolve('/', cwd);
        var y = cwd || '/';
        
        if (x.match(/^(?:\.\.?\/|\/)/)) {
            var m = loadAsFileSync(path.resolve(y, x))
                || loadAsDirectorySync(path.resolve(y, x));
            if (m) return m;
        }
        
        var n = loadNodeModulesSync(x, y);
        if (n) return n;
        
        throw new Error("Cannot find module '" + x + "'");
        
        function loadAsFileSync (x) {
            x = path.normalize(x);
            if (require.modules[x]) {
                return x;
            }
            
            for (var i = 0; i < require.extensions.length; i++) {
                var ext = require.extensions[i];
                if (require.modules[x + ext]) return x + ext;
            }
        }
        
        function loadAsDirectorySync (x) {
            x = x.replace(/\/+$/, '');
            var pkgfile = path.normalize(x + '/package.json');
            if (require.modules[pkgfile]) {
                var pkg = require.modules[pkgfile]();
                var b = pkg.browserify;
                if (typeof b === 'object' && b.main) {
                    var m = loadAsFileSync(path.resolve(x, b.main));
                    if (m) return m;
                }
                else if (typeof b === 'string') {
                    var m = loadAsFileSync(path.resolve(x, b));
                    if (m) return m;
                }
                else if (pkg.main) {
                    var m = loadAsFileSync(path.resolve(x, pkg.main));
                    if (m) return m;
                }
            }
            
            return loadAsFileSync(x + '/index');
        }
        
        function loadNodeModulesSync (x, start) {
            var dirs = nodeModulesPathsSync(start);
            for (var i = 0; i < dirs.length; i++) {
                var dir = dirs[i];
                var m = loadAsFileSync(dir + '/' + x);
                if (m) return m;
                var n = loadAsDirectorySync(dir + '/' + x);
                if (n) return n;
            }
            
            var m = loadAsFileSync(x);
            if (m) return m;
        }
        
        function nodeModulesPathsSync (start) {
            var parts;
            if (start === '/') parts = [ '' ];
            else parts = path.normalize(start).split('/');
            
            var dirs = [];
            for (var i = parts.length - 1; i >= 0; i--) {
                if (parts[i] === 'node_modules') continue;
                var dir = parts.slice(0, i + 1).join('/') + '/node_modules';
                dirs.push(dir);
            }
            
            return dirs;
        }
    };
})();

require.alias = function (from, to) {
    var path = require.modules.path();
    var res = null;
    try {
        res = require.resolve(from + '/package.json', '/');
    }
    catch (err) {
        res = require.resolve(from, '/');
    }
    var basedir = path.dirname(res);
    
    var keys = (Object.keys || function (obj) {
        var res = [];
        for (var key in obj) res.push(key);
        return res;
    })(require.modules);
    
    for (var i = 0; i < keys.length; i++) {
        var key = keys[i];
        if (key.slice(0, basedir.length + 1) === basedir + '/') {
            var f = key.slice(basedir.length);
            require.modules[to + f] = require.modules[basedir + f];
        }
        else if (key === basedir) {
            require.modules[to] = require.modules[basedir];
        }
    }
};

(function () {
    var process = {};
    var global = typeof window !== 'undefined' ? window : {};
    var definedProcess = false;
    
    require.define = function (filename, fn) {
        if (!definedProcess && require.modules.__browserify_process) {
            process = require.modules.__browserify_process();
            definedProcess = true;
        }
        
        var dirname = require._core[filename]
            ? ''
            : require.modules.path().dirname(filename)
        ;
        
        var require_ = function (file) {
            var requiredModule = require(file, dirname);
            var cached = require.cache[require.resolve(file, dirname)];

            if (cached && cached.parent === null) {
                cached.parent = module_;
            }

            return requiredModule;
        };
        require_.resolve = function (name) {
            return require.resolve(name, dirname);
        };
        require_.modules = require.modules;
        require_.define = require.define;
        require_.cache = require.cache;
        var module_ = {
            id : filename,
            filename: filename,
            exports : {},
            loaded : false,
            parent: null
        };
        
        require.modules[filename] = function () {
            require.cache[filename] = module_;
            fn.call(
                module_.exports,
                require_,
                module_,
                module_.exports,
                dirname,
                filename,
                process,
                global
            );
            module_.loaded = true;
            return module_.exports;
        };
    };
})();


require.define("path",function(require,module,exports,__dirname,__filename,process,global){function filter (xs, fn) {
    var res = [];
    for (var i = 0; i < xs.length; i++) {
        if (fn(xs[i], i, xs)) res.push(xs[i]);
    }
    return res;
}

// resolves . and .. elements in a path array with directory names there
// must be no slashes, empty elements, or device names (c:\) in the array
// (so also no leading and trailing slashes - it does not distinguish
// relative and absolute paths)
function normalizeArray(parts, allowAboveRoot) {
  // if the path tries to go above the root, `up` ends up > 0
  var up = 0;
  for (var i = parts.length; i >= 0; i--) {
    var last = parts[i];
    if (last == '.') {
      parts.splice(i, 1);
    } else if (last === '..') {
      parts.splice(i, 1);
      up++;
    } else if (up) {
      parts.splice(i, 1);
      up--;
    }
  }

  // if the path is allowed to go above the root, restore leading ..s
  if (allowAboveRoot) {
    for (; up--; up) {
      parts.unshift('..');
    }
  }

  return parts;
}

// Regex to split a filename into [*, dir, basename, ext]
// posix version
var splitPathRe = /^(.+\/(?!$)|\/)?((?:.+?)?(\.[^.]*)?)$/;

// path.resolve([from ...], to)
// posix version
exports.resolve = function() {
var resolvedPath = '',
    resolvedAbsolute = false;

for (var i = arguments.length; i >= -1 && !resolvedAbsolute; i--) {
  var path = (i >= 0)
      ? arguments[i]
      : process.cwd();

  // Skip empty and invalid entries
  if (typeof path !== 'string' || !path) {
    continue;
  }

  resolvedPath = path + '/' + resolvedPath;
  resolvedAbsolute = path.charAt(0) === '/';
}

// At this point the path should be resolved to a full absolute path, but
// handle relative paths to be safe (might happen when process.cwd() fails)

// Normalize the path
resolvedPath = normalizeArray(filter(resolvedPath.split('/'), function(p) {
    return !!p;
  }), !resolvedAbsolute).join('/');

  return ((resolvedAbsolute ? '/' : '') + resolvedPath) || '.';
};

// path.normalize(path)
// posix version
exports.normalize = function(path) {
var isAbsolute = path.charAt(0) === '/',
    trailingSlash = path.slice(-1) === '/';

// Normalize the path
path = normalizeArray(filter(path.split('/'), function(p) {
    return !!p;
  }), !isAbsolute).join('/');

  if (!path && !isAbsolute) {
    path = '.';
  }
  if (path && trailingSlash) {
    path += '/';
  }
  
  return (isAbsolute ? '/' : '') + path;
};


// posix version
exports.join = function() {
  var paths = Array.prototype.slice.call(arguments, 0);
  return exports.normalize(filter(paths, function(p, index) {
    return p && typeof p === 'string';
  }).join('/'));
};


exports.dirname = function(path) {
  var dir = splitPathRe.exec(path)[1] || '';
  var isWindows = false;
  if (!dir) {
    // No dirname
    return '.';
  } else if (dir.length === 1 ||
      (isWindows && dir.length <= 3 && dir.charAt(1) === ':')) {
    // It is just a slash or a drive letter with a slash
    return dir;
  } else {
    // It is a full dirname, strip trailing slash
    return dir.substring(0, dir.length - 1);
  }
};


exports.basename = function(path, ext) {
  var f = splitPathRe.exec(path)[2] || '';
  // TODO: make this comparison case-insensitive on windows?
  if (ext && f.substr(-1 * ext.length) === ext) {
    f = f.substr(0, f.length - ext.length);
  }
  return f;
};


exports.extname = function(path) {
  return splitPathRe.exec(path)[3] || '';
};

exports.relative = function(from, to) {
  from = exports.resolve(from).substr(1);
  to = exports.resolve(to).substr(1);

  function trim(arr) {
    var start = 0;
    for (; start < arr.length; start++) {
      if (arr[start] !== '') break;
    }

    var end = arr.length - 1;
    for (; end >= 0; end--) {
      if (arr[end] !== '') break;
    }

    if (start > end) return [];
    return arr.slice(start, end - start + 1);
  }

  var fromParts = trim(from.split('/'));
  var toParts = trim(to.split('/'));

  var length = Math.min(fromParts.length, toParts.length);
  var samePartsLength = length;
  for (var i = 0; i < length; i++) {
    if (fromParts[i] !== toParts[i]) {
      samePartsLength = i;
      break;
    }
  }

  var outputParts = [];
  for (var i = samePartsLength; i < fromParts.length; i++) {
    outputParts.push('..');
  }

  outputParts = outputParts.concat(toParts.slice(samePartsLength));

  return outputParts.join('/');
};

});

require.define("__browserify_process",function(require,module,exports,__dirname,__filename,process,global){var process = module.exports = {};

process.nextTick = (function () {
    var canSetImmediate = typeof window !== 'undefined'
        && window.setImmediate;
    var canPost = typeof window !== 'undefined'
        && window.postMessage && window.addEventListener
    ;

    if (canSetImmediate) {
        return function (f) { return window.setImmediate(f) };
    }

    if (canPost) {
        var queue = [];
        window.addEventListener('message', function (ev) {
            if (ev.source === window && ev.data === 'browserify-tick') {
                ev.stopPropagation();
                if (queue.length > 0) {
                    var fn = queue.shift();
                    fn();
                }
            }
        }, true);

        return function nextTick(fn) {
            queue.push(fn);
            window.postMessage('browserify-tick', '*');
        };
    }

    return function nextTick(fn) {
        setTimeout(fn, 0);
    };
})();

process.title = 'browser';
process.browser = true;
process.env = {};
process.argv = [];

process.binding = function (name) {
    if (name === 'evals') return (require)('vm')
    else throw new Error('No such module. (Possibly not yet loaded)')
};

(function () {
    var cwd = '/';
    var path;
    process.cwd = function () { return cwd };
    process.chdir = function (dir) {
        if (!path) path = require('path');
        cwd = path.resolve(dir, cwd);
    };
})();

});

require.define("/package.json",function(require,module,exports,__dirname,__filename,process,global){module.exports = {"main":"escodegen.js"}
});

require.define("/escodegen.js",function(require,module,exports,__dirname,__filename,process,global){/*
  Copyright (C) 2012 Michael Ficarra <escodegen.copyright@michael.ficarra.me>
  Copyright (C) 2012 Robert Gust-Bardon <donate@robert.gust-bardon.org>
  Copyright (C) 2012 John Freeman <jfreeman08@gmail.com>
  Copyright (C) 2011-2012 Ariya Hidayat <ariya.hidayat@gmail.com>
  Copyright (C) 2012 Mathias Bynens <mathias@qiwi.be>
  Copyright (C) 2012 Joost-Wim Boekesteijn <joost-wim@boekesteijn.nl>
  Copyright (C) 2012 Kris Kowal <kris.kowal@cixar.com>
  Copyright (C) 2012 Yusuke Suzuki <utatane.tea@gmail.com>
  Copyright (C) 2012 Arpad Borsos <arpad.borsos@googlemail.com>

  Redistribution and use in source and binary forms, with or without
  modification, are permitted provided that the following conditions are met:

    * Redistributions of source code must retain the above copyright
      notice, this list of conditions and the following disclaimer.
    * Redistributions in binary form must reproduce the above copyright
      notice, this list of conditions and the following disclaimer in the
      documentation and/or other materials provided with the distribution.

  THIS SOFTWARE IS PROVIDED BY THE COPYRIGHT HOLDERS AND CONTRIBUTORS "AS IS"
  AND ANY EXPRESS OR IMPLIED WARRANTIES, INCLUDING, BUT NOT LIMITED TO, THE
  IMPLIED WARRANTIES OF MERCHANTABILITY AND FITNESS FOR A PARTICULAR PURPOSE
  ARE DISCLAIMED. IN NO EVENT SHALL <COPYRIGHT HOLDER> BE LIABLE FOR ANY
  DIRECT, INDIRECT, INCIDENTAL, SPECIAL, EXEMPLARY, OR CONSEQUENTIAL DAMAGES
  (INCLUDING, BUT NOT LIMITED TO, PROCUREMENT OF SUBSTITUTE GOODS OR SERVICES;
  LOSS OF USE, DATA, OR PROFITS; OR BUSINESS INTERRUPTION) HOWEVER CAUSED AND
  ON ANY THEORY OF LIABILITY, WHETHER IN CONTRACT, STRICT LIABILITY, OR TORT
  (INCLUDING NEGLIGENCE OR OTHERWISE) ARISING IN ANY WAY OUT OF THE USE OF
  THIS SOFTWARE, EVEN IF ADVISED OF THE POSSIBILITY OF SUCH DAMAGE.
*/

/*jslint bitwise:true */
/*global escodegen:true, exports:true, generateStatement:true, generateExpression:true, generateFunctionBody:true, process:true, require:true, define:true*/
(function () {
    'use strict';

    var Syntax,
        Precedence,
        BinaryPrecedence,
        Regex,
        VisitorKeys,
        VisitorOption,
        SourceNode,
        isArray,
        base,
        indent,
        json,
        renumber,
        hexadecimal,
        quotes,
        escapeless,
        newline,
        space,
        parentheses,
        semicolons,
        safeConcatenation,
        directive,
        extra,
        parse,
        sourceMap,
        traverse;

    traverse = require('estraverse').traverse;

    Syntax = {
        AssignmentExpression: 'AssignmentExpression',
        ArrayExpression: 'ArrayExpression',
        ArrayPattern: 'ArrayPattern',
        BlockStatement: 'BlockStatement',
        BinaryExpression: 'BinaryExpression',
        BreakStatement: 'BreakStatement',
        CallExpression: 'CallExpression',
        CatchClause: 'CatchClause',
        ComprehensionBlock: 'ComprehensionBlock',
        ComprehensionExpression: 'ComprehensionExpression',
        ConditionalExpression: 'ConditionalExpression',
        ContinueStatement: 'ContinueStatement',
        DirectiveStatement: 'DirectiveStatement',
        DoWhileStatement: 'DoWhileStatement',
        DebuggerStatement: 'DebuggerStatement',
        EmptyStatement: 'EmptyStatement',
        ExpressionStatement: 'ExpressionStatement',
        ForStatement: 'ForStatement',
        ForInStatement: 'ForInStatement',
        FunctionDeclaration: 'FunctionDeclaration',
        FunctionExpression: 'FunctionExpression',
        Identifier: 'Identifier',
        IfStatement: 'IfStatement',
        Literal: 'Literal',
        LabeledStatement: 'LabeledStatement',
        LogicalExpression: 'LogicalExpression',
        MemberExpression: 'MemberExpression',
        NewExpression: 'NewExpression',
        ObjectExpression: 'ObjectExpression',
        ObjectPattern: 'ObjectPattern',
        Program: 'Program',
        Property: 'Property',
        ReturnStatement: 'ReturnStatement',
        SequenceExpression: 'SequenceExpression',
        SwitchStatement: 'SwitchStatement',
        SwitchCase: 'SwitchCase',
        ThisExpression: 'ThisExpression',
        ThrowStatement: 'ThrowStatement',
        TryStatement: 'TryStatement',
        UnaryExpression: 'UnaryExpression',
        UpdateExpression: 'UpdateExpression',
        VariableDeclaration: 'VariableDeclaration',
        VariableDeclarator: 'VariableDeclarator',
        WhileStatement: 'WhileStatement',
        WithStatement: 'WithStatement',
        YieldExpression: 'YieldExpression',

    };

    Precedence = {
        Sequence: 0,
        Assignment: 1,
        Conditional: 2,
        LogicalOR: 3,
        LogicalAND: 4,
        BitwiseOR: 5,
        BitwiseXOR: 6,
        BitwiseAND: 7,
        Equality: 8,
        Relational: 9,
        BitwiseSHIFT: 10,
        Additive: 11,
        Multiplicative: 12,
        Unary: 13,
        Postfix: 14,
        Call: 15,
        New: 16,
        Member: 17,
        Primary: 18
    };

    BinaryPrecedence = {
        '||': Precedence.LogicalOR,
        '&&': Precedence.LogicalAND,
        '|': Precedence.BitwiseOR,
        '^': Precedence.BitwiseXOR,
        '&': Precedence.BitwiseAND,
        '==': Precedence.Equality,
        '!=': Precedence.Equality,
        '===': Precedence.Equality,
        '!==': Precedence.Equality,
        'is': Precedence.Equality,
        'isnt': Precedence.Equality,
        '<': Precedence.Relational,
        '>': Precedence.Relational,
        '<=': Precedence.Relational,
        '>=': Precedence.Relational,
        'in': Precedence.Relational,
        'instanceof': Precedence.Relational,
        '<<': Precedence.BitwiseSHIFT,
        '>>': Precedence.BitwiseSHIFT,
        '>>>': Precedence.BitwiseSHIFT,
        '+': Precedence.Additive,
        '-': Precedence.Additive,
        '*': Precedence.Multiplicative,
        '%': Precedence.Multiplicative,
        '/': Precedence.Multiplicative
    };

    Regex = {
        NonAsciiIdentifierPart: new RegExp('[\xaa\xb5\xba\xc0-\xd6\xd8-\xf6\xf8-\u02c1\u02c6-\u02d1\u02e0-\u02e4\u02ec\u02ee\u0300-\u0374\u0376\u0377\u037a-\u037d\u0386\u0388-\u038a\u038c\u038e-\u03a1\u03a3-\u03f5\u03f7-\u0481\u0483-\u0487\u048a-\u0527\u0531-\u0556\u0559\u0561-\u0587\u0591-\u05bd\u05bf\u05c1\u05c2\u05c4\u05c5\u05c7\u05d0-\u05ea\u05f0-\u05f2\u0610-\u061a\u0620-\u0669\u066e-\u06d3\u06d5-\u06dc\u06df-\u06e8\u06ea-\u06fc\u06ff\u0710-\u074a\u074d-\u07b1\u07c0-\u07f5\u07fa\u0800-\u082d\u0840-\u085b\u08a0\u08a2-\u08ac\u08e4-\u08fe\u0900-\u0963\u0966-\u096f\u0971-\u0977\u0979-\u097f\u0981-\u0983\u0985-\u098c\u098f\u0990\u0993-\u09a8\u09aa-\u09b0\u09b2\u09b6-\u09b9\u09bc-\u09c4\u09c7\u09c8\u09cb-\u09ce\u09d7\u09dc\u09dd\u09df-\u09e3\u09e6-\u09f1\u0a01-\u0a03\u0a05-\u0a0a\u0a0f\u0a10\u0a13-\u0a28\u0a2a-\u0a30\u0a32\u0a33\u0a35\u0a36\u0a38\u0a39\u0a3c\u0a3e-\u0a42\u0a47\u0a48\u0a4b-\u0a4d\u0a51\u0a59-\u0a5c\u0a5e\u0a66-\u0a75\u0a81-\u0a83\u0a85-\u0a8d\u0a8f-\u0a91\u0a93-\u0aa8\u0aaa-\u0ab0\u0ab2\u0ab3\u0ab5-\u0ab9\u0abc-\u0ac5\u0ac7-\u0ac9\u0acb-\u0acd\u0ad0\u0ae0-\u0ae3\u0ae6-\u0aef\u0b01-\u0b03\u0b05-\u0b0c\u0b0f\u0b10\u0b13-\u0b28\u0b2a-\u0b30\u0b32\u0b33\u0b35-\u0b39\u0b3c-\u0b44\u0b47\u0b48\u0b4b-\u0b4d\u0b56\u0b57\u0b5c\u0b5d\u0b5f-\u0b63\u0b66-\u0b6f\u0b71\u0b82\u0b83\u0b85-\u0b8a\u0b8e-\u0b90\u0b92-\u0b95\u0b99\u0b9a\u0b9c\u0b9e\u0b9f\u0ba3\u0ba4\u0ba8-\u0baa\u0bae-\u0bb9\u0bbe-\u0bc2\u0bc6-\u0bc8\u0bca-\u0bcd\u0bd0\u0bd7\u0be6-\u0bef\u0c01-\u0c03\u0c05-\u0c0c\u0c0e-\u0c10\u0c12-\u0c28\u0c2a-\u0c33\u0c35-\u0c39\u0c3d-\u0c44\u0c46-\u0c48\u0c4a-\u0c4d\u0c55\u0c56\u0c58\u0c59\u0c60-\u0c63\u0c66-\u0c6f\u0c82\u0c83\u0c85-\u0c8c\u0c8e-\u0c90\u0c92-\u0ca8\u0caa-\u0cb3\u0cb5-\u0cb9\u0cbc-\u0cc4\u0cc6-\u0cc8\u0cca-\u0ccd\u0cd5\u0cd6\u0cde\u0ce0-\u0ce3\u0ce6-\u0cef\u0cf1\u0cf2\u0d02\u0d03\u0d05-\u0d0c\u0d0e-\u0d10\u0d12-\u0d3a\u0d3d-\u0d44\u0d46-\u0d48\u0d4a-\u0d4e\u0d57\u0d60-\u0d63\u0d66-\u0d6f\u0d7a-\u0d7f\u0d82\u0d83\u0d85-\u0d96\u0d9a-\u0db1\u0db3-\u0dbb\u0dbd\u0dc0-\u0dc6\u0dca\u0dcf-\u0dd4\u0dd6\u0dd8-\u0ddf\u0df2\u0df3\u0e01-\u0e3a\u0e40-\u0e4e\u0e50-\u0e59\u0e81\u0e82\u0e84\u0e87\u0e88\u0e8a\u0e8d\u0e94-\u0e97\u0e99-\u0e9f\u0ea1-\u0ea3\u0ea5\u0ea7\u0eaa\u0eab\u0ead-\u0eb9\u0ebb-\u0ebd\u0ec0-\u0ec4\u0ec6\u0ec8-\u0ecd\u0ed0-\u0ed9\u0edc-\u0edf\u0f00\u0f18\u0f19\u0f20-\u0f29\u0f35\u0f37\u0f39\u0f3e-\u0f47\u0f49-\u0f6c\u0f71-\u0f84\u0f86-\u0f97\u0f99-\u0fbc\u0fc6\u1000-\u1049\u1050-\u109d\u10a0-\u10c5\u10c7\u10cd\u10d0-\u10fa\u10fc-\u1248\u124a-\u124d\u1250-\u1256\u1258\u125a-\u125d\u1260-\u1288\u128a-\u128d\u1290-\u12b0\u12b2-\u12b5\u12b8-\u12be\u12c0\u12c2-\u12c5\u12c8-\u12d6\u12d8-\u1310\u1312-\u1315\u1318-\u135a\u135d-\u135f\u1380-\u138f\u13a0-\u13f4\u1401-\u166c\u166f-\u167f\u1681-\u169a\u16a0-\u16ea\u16ee-\u16f0\u1700-\u170c\u170e-\u1714\u1720-\u1734\u1740-\u1753\u1760-\u176c\u176e-\u1770\u1772\u1773\u1780-\u17d3\u17d7\u17dc\u17dd\u17e0-\u17e9\u180b-\u180d\u1810-\u1819\u1820-\u1877\u1880-\u18aa\u18b0-\u18f5\u1900-\u191c\u1920-\u192b\u1930-\u193b\u1946-\u196d\u1970-\u1974\u1980-\u19ab\u19b0-\u19c9\u19d0-\u19d9\u1a00-\u1a1b\u1a20-\u1a5e\u1a60-\u1a7c\u1a7f-\u1a89\u1a90-\u1a99\u1aa7\u1b00-\u1b4b\u1b50-\u1b59\u1b6b-\u1b73\u1b80-\u1bf3\u1c00-\u1c37\u1c40-\u1c49\u1c4d-\u1c7d\u1cd0-\u1cd2\u1cd4-\u1cf6\u1d00-\u1de6\u1dfc-\u1f15\u1f18-\u1f1d\u1f20-\u1f45\u1f48-\u1f4d\u1f50-\u1f57\u1f59\u1f5b\u1f5d\u1f5f-\u1f7d\u1f80-\u1fb4\u1fb6-\u1fbc\u1fbe\u1fc2-\u1fc4\u1fc6-\u1fcc\u1fd0-\u1fd3\u1fd6-\u1fdb\u1fe0-\u1fec\u1ff2-\u1ff4\u1ff6-\u1ffc\u200c\u200d\u203f\u2040\u2054\u2071\u207f\u2090-\u209c\u20d0-\u20dc\u20e1\u20e5-\u20f0\u2102\u2107\u210a-\u2113\u2115\u2119-\u211d\u2124\u2126\u2128\u212a-\u212d\u212f-\u2139\u213c-\u213f\u2145-\u2149\u214e\u2160-\u2188\u2c00-\u2c2e\u2c30-\u2c5e\u2c60-\u2ce4\u2ceb-\u2cf3\u2d00-\u2d25\u2d27\u2d2d\u2d30-\u2d67\u2d6f\u2d7f-\u2d96\u2da0-\u2da6\u2da8-\u2dae\u2db0-\u2db6\u2db8-\u2dbe\u2dc0-\u2dc6\u2dc8-\u2dce\u2dd0-\u2dd6\u2dd8-\u2dde\u2de0-\u2dff\u2e2f\u3005-\u3007\u3021-\u302f\u3031-\u3035\u3038-\u303c\u3041-\u3096\u3099\u309a\u309d-\u309f\u30a1-\u30fa\u30fc-\u30ff\u3105-\u312d\u3131-\u318e\u31a0-\u31ba\u31f0-\u31ff\u3400-\u4db5\u4e00-\u9fcc\ua000-\ua48c\ua4d0-\ua4fd\ua500-\ua60c\ua610-\ua62b\ua640-\ua66f\ua674-\ua67d\ua67f-\ua697\ua69f-\ua6f1\ua717-\ua71f\ua722-\ua788\ua78b-\ua78e\ua790-\ua793\ua7a0-\ua7aa\ua7f8-\ua827\ua840-\ua873\ua880-\ua8c4\ua8d0-\ua8d9\ua8e0-\ua8f7\ua8fb\ua900-\ua92d\ua930-\ua953\ua960-\ua97c\ua980-\ua9c0\ua9cf-\ua9d9\uaa00-\uaa36\uaa40-\uaa4d\uaa50-\uaa59\uaa60-\uaa76\uaa7a\uaa7b\uaa80-\uaac2\uaadb-\uaadd\uaae0-\uaaef\uaaf2-\uaaf6\uab01-\uab06\uab09-\uab0e\uab11-\uab16\uab20-\uab26\uab28-\uab2e\uabc0-\uabea\uabec\uabed\uabf0-\uabf9\uac00-\ud7a3\ud7b0-\ud7c6\ud7cb-\ud7fb\uf900-\ufa6d\ufa70-\ufad9\ufb00-\ufb06\ufb13-\ufb17\ufb1d-\ufb28\ufb2a-\ufb36\ufb38-\ufb3c\ufb3e\ufb40\ufb41\ufb43\ufb44\ufb46-\ufbb1\ufbd3-\ufd3d\ufd50-\ufd8f\ufd92-\ufdc7\ufdf0-\ufdfb\ufe00-\ufe0f\ufe20-\ufe26\ufe33\ufe34\ufe4d-\ufe4f\ufe70-\ufe74\ufe76-\ufefc\uff10-\uff19\uff21-\uff3a\uff3f\uff41-\uff5a\uff66-\uffbe\uffc2-\uffc7\uffca-\uffcf\uffd2-\uffd7\uffda-\uffdc]')
    };

    function getDefaultOptions() {
        // default options
        return {
            indent: null,
            base: null,
            parse: null,
            comment: false,
            format: {
                indent: {
                    style: '    ',
                    base: 0,
                    adjustMultilineComment: false
                },
                json: false,
                renumber: false,
                hexadecimal: false,
                quotes: 'single',
                escapeless: false,
                compact: false,
                parentheses: true,
                semicolons: true,
                safeConcatenation: false
            },
            moz: {
                starlessGenerator: false,
                parenthesizedComprehensionBlock: false
            },
            sourceMap: null,
            sourceMapRoot: null,
            sourceMapWithCode: false,
            directive: false,
            verbatim: null
        };
    }

    function stringToArray(str) {
        var length = str.length,
            result = [],
            i;
        for (i = 0; i < length; i += 1) {
            result[i] = str.charAt(i);
        }
        return result;
    }

    function stringRepeat(str, num) {
        var result = '';

        for (num |= 0; num > 0; num >>>= 1, str += str) {
            if (num & 1) {
                result += str;
            }
        }

        return result;
    }

    isArray = Array.isArray;
    if (!isArray) {
        isArray = function isArray(array) {
            return Object.prototype.toString.call(array) === '[object Array]';
        };
    }

    // Fallback for the non SourceMap environment
    function SourceNodeMock(line, column, filename, chunk) {
        var result = [];

        function flatten(input) {
            var i, iz;
            if (isArray(input)) {
                for (i = 0, iz = input.length; i < iz; ++i) {
                    flatten(input[i]);
                }
            } else if (input instanceof SourceNodeMock) {
                result.push(input);
            } else if (typeof input === 'string' && input) {
                result.push(input);
            }
        }

        flatten(chunk);
        this.children = result;
    }

    SourceNodeMock.prototype.toString = function toString() {
        var res = '', i, iz, node;
        for (i = 0, iz = this.children.length; i < iz; ++i) {
            node = this.children[i];
            if (node instanceof SourceNodeMock) {
                res += node.toString();
            } else {
                res += node;
            }
        }
        return res;
    };

    SourceNodeMock.prototype.replaceRight = function replaceRight(pattern, replacement) {
        var last = this.children[this.children.length - 1];
        if (last instanceof SourceNodeMock) {
            last.replaceRight(pattern, replacement);
        } else if (typeof last === 'string') {
            this.children[this.children.length - 1] = last.replace(pattern, replacement);
        } else {
            this.children.push(''.replace(pattern, replacement));
        }
        return this;
    };

    SourceNodeMock.prototype.join = function join(sep) {
        var i, iz, result;
        result = [];
        iz = this.children.length;
        if (iz > 0) {
            for (i = 0, iz -= 1; i < iz; ++i) {
                result.push(this.children[i], sep);
            }
            result.push(this.children[iz]);
            this.children = result;
        }
        return this;
    };

    function hasLineTerminator(str) {
        return /[\r\n]/g.test(str);
    }

    function endsWithLineTerminator(str) {
        var ch = str.charAt(str.length - 1);
        return ch === '\r' || ch === '\n';
    }

    function shallowCopy(obj) {
        var ret = {}, key;
        for (key in obj) {
            if (obj.hasOwnProperty(key)) {
                ret[key] = obj[key];
            }
        }
        return ret;
    }

    function deepCopy(obj) {
        var ret = {}, key, val;
        for (key in obj) {
            if (obj.hasOwnProperty(key)) {
                val = obj[key];
                if (typeof val === 'object' && val !== null) {
                    ret[key] = deepCopy(val);
                } else {
                    ret[key] = val;
                }
            }
        }
        return ret;
    }

    function updateDeeply(target, override) {
        var key, val;

        function isHashObject(target) {
            return typeof target === 'object' && target instanceof Object && !(target instanceof RegExp);
        }

        for (key in override) {
            if (override.hasOwnProperty(key)) {
                val = override[key];
                if (isHashObject(val)) {
                    if (isHashObject(target[key])) {
                        updateDeeply(target[key], val);
                    } else {
                        target[key] = updateDeeply({}, val);
                    }
                } else {
                    target[key] = val;
                }
            }
        }
        return target;
    }

    function generateNumber(value) {
        var result, point, temp, exponent, pos;

        if (value !== value) {
            throw new Error('Numeric literal whose value is NaN');
        }
        if (value < 0 || (value === 0 && 1 / value < 0)) {
            throw new Error('Numeric literal whose value is negative');
        }

        if (value === 1 / 0) {
            return json ? 'null' : renumber ? '1e400' : '1e+400';
        }

        result = '' + value;
        if (!renumber || result.length < 3) {
            return result;
        }

        point = result.indexOf('.');
        if (!json && result.charAt(0) === '0' && point === 1) {
            point = 0;
            result = result.slice(1);
        }
        temp = result;
        result = result.replace('e+', 'e');
        exponent = 0;
        if ((pos = temp.indexOf('e')) > 0) {
            exponent = +temp.slice(pos + 1);
            temp = temp.slice(0, pos);
        }
        if (point >= 0) {
            exponent -= temp.length - point - 1;
            temp = +(temp.slice(0, point) + temp.slice(point + 1)) + '';
        }
        pos = 0;
        while (temp.charAt(temp.length + pos - 1) === '0') {
            pos -= 1;
        }
        if (pos !== 0) {
            exponent -= pos;
            temp = temp.slice(0, pos);
        }
        if (exponent !== 0) {
            temp += 'e' + exponent;
        }
        if ((temp.length < result.length ||
                    (hexadecimal && value > 1e12 && Math.floor(value) === value && (temp = '0x' + value.toString(16)).length < result.length)) &&
                +temp === value) {
            result = temp;
        }

        return result;
    }

    function escapeAllowedCharacter(ch, next) {
        var code = ch.charCodeAt(0), hex = code.toString(16), result = '\\';

        switch (ch) {
        case '\b':
            result += 'b';
            break;
        case '\f':
            result += 'f';
            break;
        case '\t':
            result += 't';
            break;
        default:
            if (json || code > 0xff) {
                result += 'u' + '0000'.slice(hex.length) + hex;
            } else if (ch === '\u0000' && '0123456789'.indexOf(next) < 0) {
                result += '0';
            } else if (ch === '\v') {
                result += 'v';
            } else {
                result += 'x' + '00'.slice(hex.length) + hex;
            }
            break;
        }

        return result;
    }

    function escapeDisallowedCharacter(ch) {
        var result = '\\';
        switch (ch) {
        case '\\':
            result += '\\';
            break;
        case '\n':
            result += 'n';
            break;
        case '\r':
            result += 'r';
            break;
        case '\u2028':
            result += 'u2028';
            break;
        case '\u2029':
            result += 'u2029';
            break;
        default:
            throw new Error('Incorrectly classified character');
        }

        return result;
    }

    function escapeDirective(str) {
        var i, iz, ch, single, buf, quote;

        buf = str;
        if (typeof buf[0] === 'undefined') {
            buf = stringToArray(buf);
        }

        quote = quotes === 'double' ? '"' : '\'';
        for (i = 0, iz = buf.length; i < iz; i += 1) {
            ch = buf[i];
            if (ch === '\'') {
                quote = '"';
                break;
            } else if (ch === '"') {
                quote = '\'';
                break;
            } else if (ch === '\\') {
                i += 1;
            }
        }

        return quote + str + quote;
    }

    function escapeString(str) {
        var result = '', i, len, ch, next, singleQuotes = 0, doubleQuotes = 0, single;

        if (typeof str[0] === 'undefined') {
            str = stringToArray(str);
        }

        for (i = 0, len = str.length; i < len; i += 1) {
            ch = str[i];
            if (ch === '\'') {
                singleQuotes += 1;
            } else if (ch === '"') {
                doubleQuotes += 1;
            } else if (ch === '/' && json) {
                result += '\\';
            } else if ('\\\n\r\u2028\u2029'.indexOf(ch) >= 0) {
                result += escapeDisallowedCharacter(ch);
                continue;
            } else if ((json && ch < ' ') || !(json || escapeless || (ch >= ' ' && ch <= '~'))) {
                result += escapeAllowedCharacter(ch, str[i + 1]);
                continue;
            }
            result += ch;
        }

        single = !(quotes === 'double' || (quotes === 'auto' && doubleQuotes < singleQuotes));
        str = result;
        result = single ? '\'' : '"';

        if (typeof str[0] === 'undefined') {
            str = stringToArray(str);
        }

        for (i = 0, len = str.length; i < len; i += 1) {
            ch = str[i];
            if ((ch === '\'' && single) || (ch === '"' && !single)) {
                result += '\\';
            }
            result += ch;
        }

        return result + (single ? '\'' : '"');
    }

    function isWhiteSpace(ch) {
        return '\t\v\f \xa0'.indexOf(ch) >= 0 || (ch.charCodeAt(0) >= 0x1680 && '\u1680\u180e\u2000\u2001\u2002\u2003\u2004\u2005\u2006\u2007\u2008\u2009\u200a\u202f\u205f\u3000\ufeff'.indexOf(ch) >= 0);
    }

    function isLineTerminator(ch) {
        return '\n\r\u2028\u2029'.indexOf(ch) >= 0;
    }

    function isIdentifierPart(ch) {
        return (ch === '$') || (ch === '_') || (ch === '\\') ||
            (ch >= 'a' && ch <= 'z') || (ch >= 'A' && ch <= 'Z') ||
            ((ch >= '0') && (ch <= '9')) ||
            ((ch.charCodeAt(0) >= 0x80) && Regex.NonAsciiIdentifierPart.test(ch));
    }

    function toSourceNode(generated, node) {
        if (node == null) {
            if (generated instanceof SourceNode) {
                return generated;
            } else {
                node = {};
            }
        }
        if (node.loc == null) {
            return new SourceNode(null, null, sourceMap, generated);
        }
        return new SourceNode(node.loc.start.line, node.loc.start.column, (sourceMap === true ? node.loc.source || null : sourceMap), generated);
    }

    function join(left, right) {
        var leftSource = toSourceNode(left).toString(),
            rightSource = toSourceNode(right).toString(),
            leftChar = leftSource.charAt(leftSource.length - 1),
            rightChar = rightSource.charAt(0);

        if (((leftChar === '+' || leftChar === '-') && leftChar === rightChar) || (isIdentifierPart(leftChar) && isIdentifierPart(rightChar))) {
            return [left, ' ', right];
        } else if (isWhiteSpace(leftChar) || isLineTerminator(leftChar) || isWhiteSpace(rightChar) || isLineTerminator(rightChar)) {
            return [left, right];
        }
        return [left, space, right];
    }

    function addIndent(stmt) {
        return [base, stmt];
    }

    function withIndent(fn) {
        var previousBase, result;
        previousBase = base;
        base += indent;
        result = fn.call(this, base);
        base = previousBase;
        return result;
    }

    function calculateSpaces(str) {
        var i;
        for (i = str.length - 1; i >= 0; i -= 1) {
            if (isLineTerminator(str.charAt(i))) {
                break;
            }
        }
        return (str.length - 1) - i;
    }

    function adjustMultilineComment(value, specialBase) {
        var array, i, len, line, j, ch, spaces, previousBase;

        array = value.split(/\r\n|[\r\n]/);
        spaces = Number.MAX_VALUE;

        // first line doesn't have indentation
        for (i = 1, len = array.length; i < len; i += 1) {
            line = array[i];
            j = 0;
            while (j < line.length && isWhiteSpace(line[j])) {
                j += 1;
            }
            if (spaces > j) {
                spaces = j;
            }
        }

        if (typeof specialBase !== 'undefined') {
            // pattern like
            // {
            //   var t = 20;  /*
            //                 * this is comment
            //                 */
            // }
            previousBase = base;
            if (array[1][spaces] === '*') {
                specialBase += ' ';
            }
            base = specialBase;
        } else {
            if (spaces & 1) {
                // /*
                //  *
                //  */
                // If spaces are odd number, above pattern is considered.
                // We waste 1 space.
                spaces -= 1;
            }
            previousBase = base;
        }

        for (i = 1, len = array.length; i < len; i += 1) {
            array[i] = toSourceNode(addIndent(array[i].slice(spaces))).join('');
        }

        base = previousBase;

        return array.join('\n');
    }

    function generateComment(comment, specialBase) {
        if (comment.type === 'Line') {
            if (endsWithLineTerminator(comment.value)) {
                return '//' + comment.value;
            } else {
                // Always use LineTerminator
                return '//' + comment.value + '\n';
            }
        }
        if (extra.format.indent.adjustMultilineComment && /[\n\r]/.test(comment.value)) {
            return adjustMultilineComment('/*' + comment.value + '*/', specialBase);
        }
        return '/*' + comment.value + '*/';
    }

    function addCommentsToStatement(stmt, result) {
        var i, len, comment, save, node, tailingToStatement, specialBase, fragment;

        if (stmt.leadingComments && stmt.leadingComments.length > 0) {
            save = result;

            comment = stmt.leadingComments[0];
            result = [];
            if (safeConcatenation && stmt.type === Syntax.Program && stmt.body.length === 0) {
                result.push('\n');
            }
            result.push(generateComment(comment));
            if (!endsWithLineTerminator(toSourceNode(result).toString())) {
                result.push('\n');
            }

            for (i = 1, len = stmt.leadingComments.length; i < len; i += 1) {
                comment = stmt.leadingComments[i];
                fragment = [generateComment(comment)];
                if (!endsWithLineTerminator(toSourceNode(fragment).toString())) {
                    fragment.push('\n');
                }
                result.push(addIndent(fragment));
            }

            result.push(addIndent(save));
        }

        if (stmt.trailingComments) {
            tailingToStatement = !endsWithLineTerminator(toSourceNode(result).toString());
            specialBase = stringRepeat(' ', calculateSpaces(toSourceNode([base, result, indent]).toString()));
            for (i = 0, len = stmt.trailingComments.length; i < len; i += 1) {
                comment = stmt.trailingComments[i];
                if (tailingToStatement) {
                    // We assume target like following script
                    //
                    // var t = 20;  /**
                    //               * This is comment of t
                    //               */
                    if (i === 0) {
                        // first case
                        result = [result, indent];
                    } else {
                        result = [result, specialBase];
                    }
                    result.push(generateComment(comment, specialBase));
                } else {
                    result = [result, addIndent(generateComment(comment))];
                }
                if (i !== len - 1 && !endsWithLineTerminator(toSourceNode(result).toString())) {
                    result = [result, '\n'];
                }
            }
        }

        return result;
    }

    function parenthesize(text, current, should) {
        if (current < should) {
            return ['(', text, ')'];
        }
        return text;
    }

    function maybeBlock(stmt, semicolonOptional, functionBody) {
        var result, noLeadingComment;

        noLeadingComment = !extra.comment || !stmt.leadingComments;

        if (stmt.type === Syntax.BlockStatement && noLeadingComment) {
            return [space, generateStatement(stmt, { functionBody: functionBody })];
        }

        if (stmt.type === Syntax.EmptyStatement && noLeadingComment) {
            return ';';
        }

        withIndent(function () {
            result = [newline, addIndent(generateStatement(stmt, { semicolonOptional: semicolonOptional, functionBody: functionBody }))];
        });

        return result;
    }

    function maybeBlockSuffix(stmt, result) {
        var ends = endsWithLineTerminator(toSourceNode(result).toString());
        if (stmt.type === Syntax.BlockStatement && (!extra.comment || !stmt.leadingComments) && !ends) {
            return [result, space];
        }
        if (ends) {
            return [result, base];
        }
        return [result, newline, base];
    }

    function generateVerbatim(expr, option) {
        var i, result;
        result = expr[extra.verbatim].split(/\r\n|\n/);
        for (i = 1; i < result.length; i++) {
            result[i] = newline + base + result[i];
        }

        result = parenthesize(result, Precedence.Sequence, option.precedence);
        return toSourceNode(result, expr);
    }

    function generateFunctionBody(node) {
        var result, i, len, expr;
        result = ['('];
        for (i = 0, len = node.params.length; i < len; i += 1) {
            result.push(node.params[i].name);
            if (i + 1 < len) {
                result.push(',' + space);
            }
        }
        result.push(')');

        if (node.expression) {
            result.push(space);
            expr = generateExpression(node.body, {
                precedence: Precedence.Assignment,
                allowIn: true,
                allowCall: true
            });
            if (expr.toString().charAt(0) === '{') {
                expr = ['(', expr, ')'];
            }
            result.push(expr);
        } else {
            result.push(maybeBlock(node.body, false, true));
        }
        return result;
    }

    function generateExpression(expr, option) {
        var result, precedence, type, currentPrecedence, i, len, raw, fragment, multiline, leftChar, leftSource, rightChar, rightSource, allowIn, allowCall, allowUnparenthesizedNew, property, key, value;

        precedence = option.precedence;
        allowIn = option.allowIn;
        allowCall = option.allowCall;
        type = expr.type || option.type;

        if (extra.verbatim && expr.hasOwnProperty(extra.verbatim)) {
            return generateVerbatim(expr, option);
        }

        switch (type) {
        case Syntax.SequenceExpression:
            result = [];
            allowIn |= (Precedence.Sequence < precedence);
            for (i = 0, len = expr.expressions.length; i < len; i += 1) {
                result.push(generateExpression(expr.expressions[i], {
                    precedence: Precedence.Assignment,
                    allowIn: allowIn,
                    allowCall: true
                }));
                if (i + 1 < len) {
                    result.push(',' + space);
                }
            }
            result = parenthesize(result, Precedence.Sequence, precedence);
            break;

        case Syntax.AssignmentExpression:
            allowIn |= (Precedence.Assignment < precedence);
            result = parenthesize(
                [
                    generateExpression(expr.left, {
                        precedence: Precedence.Call,
                        allowIn: allowIn,
                        allowCall: true
                    }),
                    space + expr.operator + space,
                    generateExpression(expr.right, {
                        precedence: Precedence.Assignment,
                        allowIn: allowIn,
                        allowCall: true
                    })
                ],
                Precedence.Assignment,
                precedence
            );
            break;

        case Syntax.ConditionalExpression:
            allowIn |= (Precedence.Conditional < precedence);
            result = parenthesize(
                [
                    generateExpression(expr.test, {
                        precedence: Precedence.LogicalOR,
                        allowIn: allowIn,
                        allowCall: true
                    }),
                    space + '?' + space,
                    generateExpression(expr.consequent, {
                        precedence: Precedence.Assignment,
                        allowIn: allowIn,
                        allowCall: true
                    }),
                    space + ':' + space,
                    generateExpression(expr.alternate, {
                        precedence: Precedence.Assignment,
                        allowIn: allowIn,
                        allowCall: true
                    })
                ],
                Precedence.Conditional,
                precedence
            );
            break;

        case Syntax.LogicalExpression:
        case Syntax.BinaryExpression:
            currentPrecedence = BinaryPrecedence[expr.operator];

            allowIn |= (currentPrecedence < precedence);

            result = join(
                generateExpression(expr.left, {
                    precedence: currentPrecedence,
                    allowIn: allowIn,
                    allowCall: true
                }),
                expr.operator
            );

            fragment = generateExpression(expr.right, {
                precedence: currentPrecedence + 1,
                allowIn: allowIn,
                allowCall: true
            });

            if (expr.operator === '/' && fragment.toString().charAt(0) === '/') {
                // If '/' concats with '/', it is interpreted as comment start
                result.push(' ', fragment);
            } else {
                result = join(result, fragment);
            }

            if (expr.operator === 'in' && !allowIn) {
                result = ['(', result, ')'];
            } else {
                result = parenthesize(result, currentPrecedence, precedence);
            }

            break;

        case Syntax.CallExpression:
            result = [generateExpression(expr.callee, {
                precedence: Precedence.Call,
                allowIn: true,
                allowCall: true,
                allowUnparenthesizedNew: false
            })];

            result.push('(');
            for (i = 0, len = expr['arguments'].length; i < len; i += 1) {
                result.push(generateExpression(expr['arguments'][i], {
                    precedence: Precedence.Assignment,
                    allowIn: true,
                    allowCall: true
                }));
                if (i + 1 < len) {
                    result.push(',' + space);
                }
            }
            result.push(')');

            if (!allowCall) {
                result = ['(', result, ')'];
            } else {
                result = parenthesize(result, Precedence.Call, precedence);
            }
            break;

        case Syntax.NewExpression:
            len = expr['arguments'].length;
            allowUnparenthesizedNew = option.allowUnparenthesizedNew === undefined || option.allowUnparenthesizedNew;

            result = join(
                'new',
                generateExpression(expr.callee, {
                    precedence: Precedence.New,
                    allowIn: true,
                    allowCall: false,
                    allowUnparenthesizedNew: allowUnparenthesizedNew && !parentheses && len === 0
                })
            );

            if (!allowUnparenthesizedNew || parentheses || len > 0) {
                result.push('(');
                for (i = 0; i < len; i += 1) {
                    result.push(generateExpression(expr['arguments'][i], {
                        precedence: Precedence.Assignment,
                        allowIn: true,
                        allowCall: true
                    }));
                    if (i + 1 < len) {
                        result.push(',' + space);
                    }
                }
                result.push(')');
            }

            result = parenthesize(result, Precedence.New, precedence);
            break;

        case Syntax.MemberExpression:
            result = [generateExpression(expr.object, {
                precedence: Precedence.Call,
                allowIn: true,
                allowCall: allowCall,
                allowUnparenthesizedNew: false
            })];

            if (expr.computed) {
                result.push('[', generateExpression(expr.property, {
                    precedence: Precedence.Sequence,
                    allowIn: true,
                    allowCall: allowCall
                }), ']');
            } else {
                if (expr.object.type === Syntax.Literal && typeof expr.object.value === 'number') {
                    if (result.indexOf('.') < 0) {
                        if (!/[eExX]/.test(result) && !(result.length >= 2 && result[0] === '0')) {
                            result.push('.');
                        }
                    }
                }
                result.push('.' + expr.property.name);
            }

            result = parenthesize(result, Precedence.Member, precedence);
            break;

        case Syntax.UnaryExpression:
            fragment = generateExpression(expr.argument, {
                precedence: Precedence.Unary,
                allowIn: true,
                allowCall: true
            });

            if (space === '') {
                result = join(expr.operator, fragment);
            } else {
                result = [expr.operator];
                if (expr.operator.length > 2) {
                    // delete, void, typeof
                    // get `typeof []`, not `typeof[]`
                    result = join(result, fragment);
                } else {
                    // Prevent inserting spaces between operator and argument if it is unnecessary
                    // like, `!cond`
                    leftSource = toSourceNode(result).toString();
                    leftChar = leftSource.charAt(leftSource.length - 1);
                    rightChar = fragment.toString().charAt(0);

                    if (((leftChar === '+' || leftChar === '-') && leftChar === rightChar) || (isIdentifierPart(leftChar) && isIdentifierPart(rightChar))) {
                        result.push(' ', fragment);
                    } else {
                        result.push(fragment);
                    }
                }
            }
            result = parenthesize(result, Precedence.Unary, precedence);
            break;

        case Syntax.YieldExpression:
            if (expr.delegate) {
                result = 'yield*';
            } else {
                result = 'yield';
            }
            if (expr.argument) {
                result = join(
                    result,
                    generateExpression(expr.argument, {
                        precedence: Precedence.Assignment,
                        allowIn: true,
                        allowCall: true
                    })
                );
            }
            break;

        case Syntax.UpdateExpression:
            if (expr.prefix) {
                result = parenthesize(
                    [
                        expr.operator,
                        generateExpression(expr.argument, {
                            precedence: Precedence.Unary,
                            allowIn: true,
                            allowCall: true
                        })
                    ],
                    Precedence.Unary,
                    precedence
                );
            } else {
                result = parenthesize(
                    [
                        generateExpression(expr.argument, {
                            precedence: Precedence.Postfix,
                            allowIn: true,
                            allowCall: true
                        }),
                        expr.operator
                    ],
                    Precedence.Postfix,
                    precedence
                );
            }
            break;

        case Syntax.FunctionExpression:
            result = 'function';
            if (expr.id) {
                result += ' ' + expr.id.name;
            } else {
                result += space;
            }

            result = [result, generateFunctionBody(expr)];
            break;

        case Syntax.ArrayPattern:
        case Syntax.ArrayExpression:
            if (!expr.elements.length) {
                result = '[]';
                break;
            }
            multiline = expr.elements.length > 1;
            result = ['[', multiline ? newline : ''];
            withIndent(function (indent) {
                for (i = 0, len = expr.elements.length; i < len; i += 1) {
                    if (!expr.elements[i]) {
                        if (multiline) {
                            result.push(indent);
                        }
                        if (i + 1 === len) {
                            result.push(',');
                        }
                    } else {
                        result.push(multiline ? indent : '', generateExpression(expr.elements[i], {
                            precedence: Precedence.Assignment,
                            allowIn: true,
                            allowCall: true
                        }));
                    }
                    if (i + 1 < len) {
                        result.push(',' + (multiline ? newline : space));
                    }
                }
            });
            if (multiline && !endsWithLineTerminator(toSourceNode(result).toString())) {
                result.push(newline);
            }
            result.push(multiline ? base : '', ']');
            break;

        case Syntax.Property:
            if (expr.kind === 'get' || expr.kind === 'set') {
                result = [
                    expr.kind + ' ',
                    generateExpression(expr.key, {
                        precedence: Precedence.Sequence,
                        allowIn: true,
                        allowCall: true
                    }),
                    generateFunctionBody(expr.value)
                ];
            } else {
                if (expr.shorthand) {
                    result = generateExpression(expr.key, {
                        precedence: Precedence.Sequence,
                        allowIn: true,
                        allowCall: true
                    });
                } else if (expr.method) {
                    result = [];
                    if (expr.value.generator) {
                        result.push('*');
                    }
                    result.push(generateExpression(expr.key, {
                        precedence: Precedence.Sequence,
                        allowIn: true,
                        allowCall: true
                    }), generateFunctionBody(expr.value));
                } else {
                    result = [
                        generateExpression(expr.key, {
                            precedence: Precedence.Sequence,
                            allowIn: true,
                            allowCall: true
                        }),
                        ':' + space,
                        generateExpression(expr.value, {
                            precedence: Precedence.Assignment,
                            allowIn: true,
                            allowCall: true
                        })
                    ];
                }
            }
            break;

        case Syntax.ObjectExpression:
            if (!expr.properties.length) {
                result = '{}';
                break;
            }
            multiline = expr.properties.length > 1;

            withIndent(function (indent) {
                fragment = generateExpression(expr.properties[0], {
                    precedence: Precedence.Sequence,
                    allowIn: true,
                    allowCall: true,
                    type: Syntax.Property
                });
            });

            if (!multiline) {
                // issues 4
                // Do not transform from
                //   dejavu.Class.declare({
                //       method2: function () {}
                //   });
                // to
                //   dejavu.Class.declare({method2: function () {
                //       }});
                if (!hasLineTerminator(toSourceNode(fragment).toString())) {
                    result = [ '{', space, fragment, space, '}' ];
                    break;
                }
            }

            withIndent(function (indent) {
                result = [ '{', newline, indent, fragment ];

                if (multiline) {
                    result.push(',' + newline);
                    for (i = 1, len = expr.properties.length; i < len; i += 1) {
                        result.push(indent, generateExpression(expr.properties[i], {
                            precedence: Precedence.Sequence,
                            allowIn: true,
                            allowCall: true,
                            type: Syntax.Property
                        }));
                        if (i + 1 < len) {
                            result.push(',' + newline);
                        }
                    }
                }
            });

            if (!endsWithLineTerminator(toSourceNode(result).toString())) {
                result.push(newline);
            }
            result.push(base, '}');
            break;

        case Syntax.ObjectPattern:
            if (!expr.properties.length) {
                result = '{}';
                break;
            }

            multiline = false;
            if (expr.properties.length === 1) {
                property = expr.properties[0];
                if (property.value.type !== Syntax.Identifier) {
                    multiline = true;
                }
            } else {
                for (i = 0, len = expr.properties.length; i < len; i += 1) {
                    property = expr.properties[i];
                    if (!property.shorthand) {
                        multiline = true;
                        break;
                    }
                }
            }
            result = ['{', multiline ? newline : '' ];

            withIndent(function (indent) {
                for (i = 0, len = expr.properties.length; i < len; i += 1) {
                    result.push(multiline ? indent : '', generateExpression(expr.properties[i], {
                        precedence: Precedence.Sequence,
                        allowIn: true,
                        allowCall: true
                    }));
                    if (i + 1 < len) {
                        result.push(',' + (multiline ? newline : space));
                    }
                }
            });

            if (multiline && !endsWithLineTerminator(toSourceNode(result).toString())) {
                result.push(newline);
            }
            result.push(multiline ? base : '', '}');
            break;

        case Syntax.ThisExpression:
            result = 'this';
            break;

        case Syntax.Identifier:
            result = expr.name;
            break;

        case Syntax.Literal:
            if (expr.hasOwnProperty('raw') && parse) {
                try {
                    raw = parse(expr.raw).body[0].expression;
                    if (raw.type === Syntax.Literal) {
                        if (raw.value === expr.value) {
                            result = expr.raw;
                            break;
                        }
                    }
                } catch (e) {
                    // not use raw property
                }
            }

            if (expr.value === null) {
                result = 'null';
                break;
            }

            if (typeof expr.value === 'string') {
                result = escapeString(expr.value);
                break;
            }

            if (typeof expr.value === 'number') {
                result = generateNumber(expr.value);
                break;
            }

            result = expr.value.toString();
            break;

        case Syntax.ComprehensionExpression:
            result = [
                '[',
                generateExpression(expr.body, {
                    precedence: Precedence.Assignment,
                    allowIn: true,
                    allowCall: true
                })
            ];

            if (expr.blocks) {
                for (i = 0, len = expr.blocks.length; i < len; i += 1) {
                    fragment = generateExpression(expr.blocks[i], {
                        precedence: Precedence.Sequence,
                        allowIn: true,
                        allowCall: true
                    });
                    result = join(result, fragment);
                }
            }

            if (expr.filter) {
                result = join(result, 'if' + space);
                fragment = generateExpression(expr.filter, {
                    precedence: Precedence.Sequence,
                    allowIn: true,
                    allowCall: true
                });
                if (extra.moz.parenthesizedComprehensionBlock) {
                    result = join(result, [ '(', fragment, ')' ]);
                } else {
                    result = join(result, fragment);
                }
            }
            result.push(']');
            break;

        case Syntax.ComprehensionBlock:
            if (expr.left.type === Syntax.VariableDeclaration) {
                fragment = [
                    expr.left.kind + ' ',
                    generateStatement(expr.left.declarations[0], {
                        allowIn: false
                    })
                ];
            } else {
                fragment = generateExpression(expr.left, {
                    precedence: Precedence.Call,
                    allowIn: true,
                    allowCall: true
                });
            }

            fragment = join(fragment, expr.of ? 'of' : 'in');
            fragment = join(fragment, generateExpression(expr.right, {
                precedence: Precedence.Sequence,
                allowIn: true,
                allowCall: true
            }));

            if (extra.moz.parenthesizedComprehensionBlock) {
                result = [ 'for' + space + '(', fragment, ')' ];
            } else {
                result = join('for' + space, fragment);
            }
            break;

        default:
            throw new Error('Unknown expression type: ' + expr.type);
        }

        return toSourceNode(result, expr);
    }

    function generateStatement(stmt, option) {
        var i, len, result, node, allowIn, functionBody, directiveContext, fragment, semicolon;

        allowIn = true;
        semicolon = ';';
        functionBody = false;
        directiveContext = false;
        if (option) {
            allowIn = option.allowIn === undefined || option.allowIn;
            if (!semicolons && option.semicolonOptional === true) {
                semicolon = '';
            }
            functionBody = option.functionBody;
            directiveContext = option.directiveContext;
        }

        switch (stmt.type) {
        case Syntax.BlockStatement:
            result = ['{', newline];

            withIndent(function () {
                for (i = 0, len = stmt.body.length; i < len; i += 1) {
                    fragment = addIndent(generateStatement(stmt.body[i], {
                        semicolonOptional: i === len - 1,
                        directiveContext: functionBody
                    }));
                    result.push(fragment);
                    if (!endsWithLineTerminator(toSourceNode(fragment).toString())) {
                        result.push(newline);
                    }
                }
            });

            result.push(addIndent('}'));
            break;

        case Syntax.BreakStatement:
            if (stmt.label) {
                result = 'break ' + stmt.label.name + semicolon;
            } else {
                result = 'break' + semicolon;
            }
            break;

        case Syntax.ContinueStatement:
            if (stmt.label) {
                result = 'continue ' + stmt.label.name + semicolon;
            } else {
                result = 'continue' + semicolon;
            }
            break;

        case Syntax.DirectiveStatement:
            if (stmt.raw) {
                result = stmt.raw + semicolon;
            } else {
                result = escapeDirective(stmt.directive) + semicolon;
            }
            break;

        case Syntax.DoWhileStatement:
            // Because `do 42 while (cond)` is Syntax Error. We need semicolon.
            result = join('do', maybeBlock(stmt.body));
            result = maybeBlockSuffix(stmt.body, result);
            result = join(result, [
                'while' + space + '(',
                generateExpression(stmt.test, {
                    precedence: Precedence.Sequence,
                    allowIn: true,
                    allowCall: true
                }),
                ')' + semicolon
            ]);
            break;

        case Syntax.CatchClause:
            withIndent(function () {
                result = [
                    'catch' + space + '(',
                    generateExpression(stmt.param, {
                        precedence: Precedence.Sequence,
                        allowIn: true,
                        allowCall: true
                    }),
                    ')'
                ];
            });
            result.push(maybeBlock(stmt.body));
            break;

        case Syntax.DebuggerStatement:
            result = 'debugger' + semicolon;
            break;

        case Syntax.EmptyStatement:
            result = ';';
            break;

        case Syntax.ExpressionStatement:
            result = [generateExpression(stmt.expression, {
                precedence: Precedence.Sequence,
                allowIn: true,
                allowCall: true
            })];
            // 12.4 '{', 'function' is not allowed in this position.
            // wrap expression with parentheses
            if (result.toString().charAt(0) === '{' || (result.toString().slice(0, 8) === 'function' && " (".indexOf(result.toString().charAt(8)) >= 0) || (directive && directiveContext && stmt.expression.type === Syntax.Literal && typeof stmt.expression.value === 'string')) {
                result = ['(', result, ')' + semicolon];
            } else {
                result.push(semicolon);
            }
            break;

        case Syntax.VariableDeclarator:
            if (stmt.init) {
                result = [
                    generateExpression(stmt.id, {
                        precedence: Precedence.Assignment,
                        allowIn: allowIn,
                        allowCall: true
                    }) + space + '=' + space,
                    generateExpression(stmt.init, {
                        precedence: Precedence.Assignment,
                        allowIn: allowIn,
                        allowCall: true
                    })
                ];
            } else {
                result = stmt.id.name;
            }
            break;

        case Syntax.VariableDeclaration:
            result = [stmt.kind];
            // special path for
            // var x = function () {
            // };
            if (stmt.declarations.length === 1 && stmt.declarations[0].init &&
                    stmt.declarations[0].init.type === Syntax.FunctionExpression) {
                result.push(' ', generateStatement(stmt.declarations[0], {
                    allowIn: allowIn
                }));
            } else {
                // VariableDeclarator is typed as Statement,
                // but joined with comma (not LineTerminator).
                // So if comment is attached to target node, we should specialize.
                withIndent(function () {
                    node = stmt.declarations[0];
                    if (extra.comment && node.leadingComments) {
                        result.push('\n', addIndent(generateStatement(node, {
                            allowIn: allowIn
                        })));
                    } else {
                        result.push(' ', generateStatement(node, {
                            allowIn: allowIn
                        }));
                    }

                    for (i = 1, len = stmt.declarations.length; i < len; i += 1) {
                        node = stmt.declarations[i];
                        if (extra.comment && node.leadingComments) {
                            result.push(',' + newline, addIndent(generateStatement(node, {
                                allowIn: allowIn
                            })));
                        } else {
                            result.push(',' + space, generateStatement(node, {
                                allowIn: allowIn
                            }));
                        }
                    }
                });
            }
            result.push(semicolon);
            break;

        case Syntax.ThrowStatement:
            result = [join(
                'throw',
                generateExpression(stmt.argument, {
                    precedence: Precedence.Sequence,
                    allowIn: true,
                    allowCall: true
                })
            ), semicolon];
            break;

        case Syntax.TryStatement:
            result = ['try', maybeBlock(stmt.block)];
            result = maybeBlockSuffix(stmt.block, result);
            for (i = 0, len = stmt.handlers.length; i < len; i += 1) {
                result = join(result, generateStatement(stmt.handlers[i]));
                if (stmt.finalizer || i + 1 !== len) {
                    result = maybeBlockSuffix(stmt.handlers[i].body, result);
                }
            }
            if (stmt.finalizer) {
                result = join(result, ['finally', maybeBlock(stmt.finalizer)]);
            }
            break;

        case Syntax.SwitchStatement:
            withIndent(function () {
                result = [
                    'switch' + space + '(',
                    generateExpression(stmt.discriminant, {
                        precedence: Precedence.Sequence,
                        allowIn: true,
                        allowCall: true
                    }),
                    ')' + space + '{' + newline
                ];
            });
            if (stmt.cases) {
                for (i = 0, len = stmt.cases.length; i < len; i += 1) {
                    fragment = addIndent(generateStatement(stmt.cases[i], {semicolonOptional: i === len - 1}));
                    result.push(fragment);
                    if (!endsWithLineTerminator(toSourceNode(fragment).toString())) {
                        result.push(newline);
                    }
                }
            }
            result.push(addIndent('}'));
            break;

        case Syntax.SwitchCase:
            withIndent(function () {
                if (stmt.test) {
                    result = [
                        join('case', generateExpression(stmt.test, {
                            precedence: Precedence.Sequence,
                            allowIn: true,
                            allowCall: true
                        })),
                        ':'
                    ];
                } else {
                    result = ['default:'];
                }

                i = 0;
                len = stmt.consequent.length;
                if (len && stmt.consequent[0].type === Syntax.BlockStatement) {
                    fragment = maybeBlock(stmt.consequent[0]);
                    result.push(fragment);
                    i = 1;
                }

                if (i !== len && !endsWithLineTerminator(toSourceNode(result).toString())) {
                    result.push(newline);
                }

                for (; i < len; i += 1) {
                    fragment = addIndent(generateStatement(stmt.consequent[i], {semicolonOptional: i === len - 1 && semicolon === ''}));
                    result.push(fragment);
                    if (i + 1 !== len && !endsWithLineTerminator(toSourceNode(fragment).toString())) {
                        result.push(newline);
                    }
                }
            });
            break;

        case Syntax.IfStatement:
            withIndent(function () {
                result = [
                    'if' + space + '(',
                    generateExpression(stmt.test, {
                        precedence: Precedence.Sequence,
                        allowIn: true,
                        allowCall: true
                    }),
                    ')'
                ];
            });
            if (stmt.alternate) {
                result.push(maybeBlock(stmt.consequent));
                result = maybeBlockSuffix(stmt.consequent, result);
                if (stmt.alternate.type === Syntax.IfStatement) {
                    result = join(result, ['else ', generateStatement(stmt.alternate, {semicolonOptional: semicolon === ''})]);
                } else {
                    result = join(result, join('else', maybeBlock(stmt.alternate, semicolon === '')));
                }
            } else {
                result.push(maybeBlock(stmt.consequent, semicolon === ''));
            }
            break;

        case Syntax.ForStatement:
            withIndent(function () {
                result = ['for' + space + '('];
                if (stmt.init) {
                    if (stmt.init.type === Syntax.VariableDeclaration) {
                        result.push(generateStatement(stmt.init, {allowIn: false}));
                    } else {
                        result.push(generateExpression(stmt.init, {
                            precedence: Precedence.Sequence,
                            allowIn: false,
                            allowCall: true
                        }), ';');
                    }
                } else {
                    result.push(';');
                }

                if (stmt.test) {
                    result.push(space, generateExpression(stmt.test, {
                        precedence: Precedence.Sequence,
                        allowIn: true,
                        allowCall: true
                    }), ';');
                } else {
                    result.push(';');
                }

                if (stmt.update) {
                    result.push(space, generateExpression(stmt.update, {
                        precedence: Precedence.Sequence,
                        allowIn: true,
                        allowCall: true
                    }), ')');
                } else {
                    result.push(')');
                }
            });

            result.push(maybeBlock(stmt.body, semicolon === ''));
            break;

        case Syntax.ForInStatement:
            result = ['for' + space + '('];
            withIndent(function () {
                if (stmt.left.type === Syntax.VariableDeclaration) {
                    withIndent(function () {
                        result.push(stmt.left.kind + ' ', generateStatement(stmt.left.declarations[0], {
                            allowIn: false
                        }));
                    });
                } else {
                    result.push(generateExpression(stmt.left, {
                        precedence: Precedence.Call,
                        allowIn: true,
                        allowCall: true
                    }));
                }

                result = join(result, 'in');
                result = [join(
                    result,
                    generateExpression(stmt.right, {
                        precedence: Precedence.Sequence,
                        allowIn: true,
                        allowCall: true
                    })
                ), ')'];
            });
            result.push(maybeBlock(stmt.body, semicolon === ''));
            break;

        case Syntax.LabeledStatement:
            result = [stmt.label.name + ':', maybeBlock(stmt.body, semicolon === '')];
            break;

        case Syntax.Program:
            len = stmt.body.length;
            result = [safeConcatenation && len > 0 ? '\n' : ''];
            for (i = 0; i < len; i += 1) {
                fragment = addIndent(
                    generateStatement(stmt.body[i], {
                        semicolonOptional: !safeConcatenation && i === len - 1,
                        directiveContext: true
                    })
                );
                result.push(fragment);
                if (i + 1 < len && !endsWithLineTerminator(toSourceNode(fragment).toString())) {
                    result.push(newline);
                }
            }
            break;

        case Syntax.FunctionDeclaration:
            result = [(stmt.generator && !extra.moz.starlessGenerator ? 'function* ' : 'function ') + stmt.id.name, generateFunctionBody(stmt)];
            break;

        case Syntax.ReturnStatement:
            if (stmt.argument) {
                result = [join(
                    'return',
                    generateExpression(stmt.argument, {
                        precedence: Precedence.Sequence,
                        allowIn: true,
                        allowCall: true
                    })
                ), semicolon];
            } else {
                result = ['return' + semicolon];
            }
            break;

        case Syntax.WhileStatement:
            withIndent(function () {
                result = [
                    'while' + space + '(',
                    generateExpression(stmt.test, {
                        precedence: Precedence.Sequence,
                        allowIn: true,
                        allowCall: true
                    }),
                    ')'
                ];
            });
            result.push(maybeBlock(stmt.body, semicolon === ''));
            break;

        case Syntax.WithStatement:
            withIndent(function () {
                result = [
                    'with' + space + '(',
                    generateExpression(stmt.object, {
                        precedence: Precedence.Sequence,
                        allowIn: true,
                        allowCall: true
                    }),
                    ')'
                ];
            });
            result.push(maybeBlock(stmt.body, semicolon === ''));
            break;

        default:
            throw new Error('Unknown statement type: ' + stmt.type);
        }

        // Attach comments

        if (extra.comment) {
            result = addCommentsToStatement(stmt, result);
        }

        fragment = toSourceNode(result).toString();
        if (stmt.type === Syntax.Program && !safeConcatenation && newline === '' &&  fragment.charAt(fragment.length - 1) === '\n') {
            result = toSourceNode(result).replaceRight(/\s+$/, '');
        }

        return toSourceNode(result, stmt);
    }

    function generate(node, options) {
        var defaultOptions = getDefaultOptions(), result, pair;

        if (options != null) {
            // Obsolete options
            //
            //   `options.indent`
            //   `options.base`
            //
            // Instead of them, we can use `option.format.indent`.
            if (typeof options.indent === 'string') {
                defaultOptions.format.indent.style = options.indent;
            }
            if (typeof options.base === 'number') {
                defaultOptions.format.indent.base = options.base;
            }
            options = updateDeeply(defaultOptions, options);
            indent = options.format.indent.style;
            if (typeof options.base === 'string') {
                base = options.base;
            } else {
                base = stringRepeat(indent, options.format.indent.base);
            }
        } else {
            options = defaultOptions;
            indent = options.format.indent.style;
            base = stringRepeat(indent, options.format.indent.base);
        }
        json = options.format.json;
        renumber = options.format.renumber;
        hexadecimal = json ? false : options.format.hexadecimal;
        quotes = json ? 'double' : options.format.quotes;
        escapeless = options.format.escapeless;
        if (options.format.compact) {
            newline = space = indent = base = '';
        } else {
            newline = '\n';
            space = ' ';
        }
        parentheses = options.format.parentheses;
        semicolons = options.format.semicolons;
        safeConcatenation = options.format.safeConcatenation;
        directive = options.directive;
        parse = json ? null : options.parse;
        sourceMap = options.sourceMap;
        extra = options;

        if (sourceMap) {
            if (!exports.browser) {
                // We assume environment is node.js
                // And prevent from including source-map by browserify
                SourceNode = require('source-map').SourceNode;
            } else {
                SourceNode = global.sourceMap.SourceNode;
            }
        } else {
            SourceNode = SourceNodeMock;
        }

        switch (node.type) {
        case Syntax.BlockStatement:
        case Syntax.BreakStatement:
        case Syntax.CatchClause:
        case Syntax.ContinueStatement:
        case Syntax.DirectiveStatement:
        case Syntax.DoWhileStatement:
        case Syntax.DebuggerStatement:
        case Syntax.EmptyStatement:
        case Syntax.ExpressionStatement:
        case Syntax.ForStatement:
        case Syntax.ForInStatement:
        case Syntax.FunctionDeclaration:
        case Syntax.IfStatement:
        case Syntax.LabeledStatement:
        case Syntax.Program:
        case Syntax.ReturnStatement:
        case Syntax.SwitchStatement:
        case Syntax.SwitchCase:
        case Syntax.ThrowStatement:
        case Syntax.TryStatement:
        case Syntax.VariableDeclaration:
        case Syntax.VariableDeclarator:
        case Syntax.WhileStatement:
        case Syntax.WithStatement:
            result = generateStatement(node);
            break;

        case Syntax.AssignmentExpression:
        case Syntax.ArrayExpression:
        case Syntax.ArrayPattern:
        case Syntax.BinaryExpression:
        case Syntax.CallExpression:
        case Syntax.ConditionalExpression:
        case Syntax.FunctionExpression:
        case Syntax.Identifier:
        case Syntax.Literal:
        case Syntax.LogicalExpression:
        case Syntax.MemberExpression:
        case Syntax.NewExpression:
        case Syntax.ObjectExpression:
        case Syntax.ObjectPattern:
        case Syntax.Property:
        case Syntax.SequenceExpression:
        case Syntax.ThisExpression:
        case Syntax.UnaryExpression:
        case Syntax.UpdateExpression:
        case Syntax.YieldExpression:

            result = generateExpression(node, {
                precedence: Precedence.Sequence,
                allowIn: true,
                allowCall: true
            });
            break;

        default:
            throw new Error('Unknown node type: ' + node.type);
        }

        if (!sourceMap) {
            return result.toString();
        }

        pair = result.toStringWithSourceMap({
            file: options.sourceMap,
            sourceRoot: options.sourceMapRoot
        });

        if (options.sourceMapWithCode) {
            return pair;
        }
        return pair.map.toString();
    }

    // simple visitor implementation

    VisitorKeys = {
        AssignmentExpression: ['left', 'right'],
        ArrayExpression: ['elements'],
        ArrayPattern: ['elements'],
        BlockStatement: ['body'],
        BinaryExpression: ['left', 'right'],
        BreakStatement: ['label'],
        CallExpression: ['callee', 'arguments'],
        CatchClause: ['param', 'body'],
        ConditionalExpression: ['test', 'consequent', 'alternate'],
        ContinueStatement: ['label'],
        DirectiveStatement: [],
        DoWhileStatement: ['body', 'test'],
        DebuggerStatement: [],
        EmptyStatement: [],
        ExpressionStatement: ['expression'],
        ForStatement: ['init', 'test', 'update', 'body'],
        ForInStatement: ['left', 'right', 'body'],
        FunctionDeclaration: ['id', 'params', 'body'],
        FunctionExpression: ['id', 'params', 'body'],
        Identifier: [],
        IfStatement: ['test', 'consequent', 'alternate'],
        Literal: [],
        LabeledStatement: ['label', 'body'],
        LogicalExpression: ['left', 'right'],
        MemberExpression: ['object', 'property'],
        NewExpression: ['callee', 'arguments'],
        ObjectExpression: ['properties'],
        ObjectPattern: ['properties'],
        Program: ['body'],
        Property: ['key', 'value'],
        ReturnStatement: ['argument'],
        SequenceExpression: ['expressions'],
        SwitchStatement: ['discriminant', 'cases'],
        SwitchCase: ['test', 'consequent'],
        ThisExpression: [],
        ThrowStatement: ['argument'],
        TryStatement: ['block', 'handlers', 'finalizer'],
        UnaryExpression: ['argument'],
        UpdateExpression: ['argument'],
        VariableDeclaration: ['declarations'],
        VariableDeclarator: ['id', 'init'],
        WhileStatement: ['test', 'body'],
        WithStatement: ['object', 'body'],
        YieldExpression: ['argument']
    };

    VisitorOption = {
        Break: 1,
        Skip: 2
    };

    // based on LLVM libc++ upper_bound / lower_bound
    // MIT License

    function upperBound(array, func) {
        var diff, len, i, current;

        len = array.length;
        i = 0;

        while (len) {
            diff = len >>> 1;
            current = i + diff;
            if (func(array[current])) {
                len = diff;
            } else {
                i = current + 1;
                len -= diff + 1;
            }
        }
        return i;
    }

    function lowerBound(array, func) {
        var diff, len, i, current;

        len = array.length;
        i = 0;

        while (len) {
            diff = len >>> 1;
            current = i + diff;
            if (func(array[current])) {
                i = current + 1;
                len -= diff + 1;
            } else {
                len = diff;
            }
        }
        return i;
    }

    function extendCommentRange(comment, tokens) {
        var target, token;

        target = upperBound(tokens, function search(token) {
            return token.range[0] > comment.range[0];
        });

        comment.extendedRange = [comment.range[0], comment.range[1]];

        if (target !== tokens.length) {
            comment.extendedRange[1] = tokens[target].range[0];
        }

        target -= 1;
        if (target >= 0) {
            if (target < tokens.length) {
                comment.extendedRange[0] = tokens[target].range[1];
            } else if (token.length) {
                comment.extendedRange[1] = tokens[tokens.length - 1].range[0];
            }
        }

        return comment;
    }

    function attachComments(tree, providedComments, tokens) {
        // At first, we should calculate extended comment ranges.
        var comments = [], comment, len, i;

        if (!tree.range) {
            throw new Error('attachComments needs range information');
        }

        // tokens array is empty, we attach comments to tree as 'leadingComments'
        if (!tokens.length) {
            if (providedComments.length) {
                for (i = 0, len = providedComments.length; i < len; i += 1) {
                    comment = deepCopy(providedComments[i]);
                    comment.extendedRange = [0, tree.range[0]];
                    comments.push(comment);
                }
                tree.leadingComments = comments;
            }
            return tree;
        }

        for (i = 0, len = providedComments.length; i < len; i += 1) {
            comments.push(extendCommentRange(deepCopy(providedComments[i]), tokens));
        }

        // This is based on John Freeman's implementation.
        traverse(tree, {
            cursor: 0,
            enter: function (node) {
                var comment;

                while (this.cursor < comments.length) {
                    comment = comments[this.cursor];
                    if (comment.extendedRange[1] > node.range[0]) {
                        break;
                    }

                    if (comment.extendedRange[1] === node.range[0]) {
                        if (!node.leadingComments) {
                            node.leadingComments = [];
                        }
                        node.leadingComments.push(comment);
                        comments.splice(this.cursor, 1);
                    } else {
                        this.cursor += 1;
                    }
                }

                // already out of owned node
                if (this.cursor === comments.length) {
                    return VisitorOption.Break;
                }

                if (comments[this.cursor].extendedRange[0] > node.range[1]) {
                    return VisitorOption.Skip;
                }
            }
        });

        traverse(tree, {
            cursor: 0,
            leave: function (node) {
                var comment;

                while (this.cursor < comments.length) {
                    comment = comments[this.cursor];
                    if (node.range[1] < comment.extendedRange[0]) {
                        break;
                    }

                    if (node.range[1] === comment.extendedRange[0]) {
                        if (!node.trailingComments) {
                            node.trailingComments = [];
                        }
                        node.trailingComments.push(comment);
                        comments.splice(this.cursor, 1);
                    } else {
                        this.cursor += 1;
                    }
                }

                // already out of owned node
                if (this.cursor === comments.length) {
                    return VisitorOption.Break;
                }

                if (comments[this.cursor].extendedRange[0] > node.range[1]) {
                    return VisitorOption.Skip;
                }
            }
        });

        return tree;
    }

    // Sync with package.json.
    exports.version = '0.0.16-dev';

    exports.generate = generate;
    exports.attachComments = attachComments;
    exports.browser = false;
}());
/* vim: set sw=4 ts=4 et tw=80 : */

});

require.define("/node_modules/estraverse/package.json",function(require,module,exports,__dirname,__filename,process,global){module.exports = {"main":"estraverse.js"}
});

require.define("/node_modules/estraverse/estraverse.js",function(require,module,exports,__dirname,__filename,process,global){/*
  Copyright (C) 2012 Yusuke Suzuki <utatane.tea@gmail.com>
  Copyright (C) 2012 Ariya Hidayat <ariya.hidayat@gmail.com>

  Redistribution and use in source and binary forms, with or without
  modification, are permitted provided that the following conditions are met:

    * Redistributions of source code must retain the above copyright
      notice, this list of conditions and the following disclaimer.
    * Redistributions in binary form must reproduce the above copyright
      notice, this list of conditions and the following disclaimer in the
      documentation and/or other materials provided with the distribution.

  THIS SOFTWARE IS PROVIDED BY THE COPYRIGHT HOLDERS AND CONTRIBUTORS "AS IS"
  AND ANY EXPRESS OR IMPLIED WARRANTIES, INCLUDING, BUT NOT LIMITED TO, THE
  IMPLIED WARRANTIES OF MERCHANTABILITY AND FITNESS FOR A PARTICULAR PURPOSE
  ARE DISCLAIMED. IN NO EVENT SHALL <COPYRIGHT HOLDER> BE LIABLE FOR ANY
  DIRECT, INDIRECT, INCIDENTAL, SPECIAL, EXEMPLARY, OR CONSEQUENTIAL DAMAGES
  (INCLUDING, BUT NOT LIMITED TO, PROCUREMENT OF SUBSTITUTE GOODS OR SERVICES;
  LOSS OF USE, DATA, OR PROFITS; OR BUSINESS INTERRUPTION) HOWEVER CAUSED AND
  ON ANY THEORY OF LIABILITY, WHETHER IN CONTRACT, STRICT LIABILITY, OR TORT
  (INCLUDING NEGLIGENCE OR OTHERWISE) ARISING IN ANY WAY OUT OF THE USE OF
  THIS SOFTWARE, EVEN IF ADVISED OF THE POSSIBILITY OF SUCH DAMAGE.
*/

/*jslint bitwise:true */
/*global exports:true, define:true, window:true */
(function (factory) {
    'use strict';

    // Universal Module Definition (UMD) to support AMD, CommonJS/Node.js,
    // and plain browser loading,
    if (typeof define === 'function' && define.amd) {
        define(['exports'], factory);
    } else if (typeof exports !== 'undefined') {
        factory(exports);
    } else {
        factory((window.estraverse = {}));
    }
}(function (exports) {
    'use strict';

    var Syntax,
        isArray,
        VisitorOption,
        VisitorKeys,
        wrappers;

    Syntax = {
        AssignmentExpression: 'AssignmentExpression',
        ArrayExpression: 'ArrayExpression',
        BlockStatement: 'BlockStatement',
        BinaryExpression: 'BinaryExpression',
        BreakStatement: 'BreakStatement',
        CallExpression: 'CallExpression',
        CatchClause: 'CatchClause',
        ConditionalExpression: 'ConditionalExpression',
        ContinueStatement: 'ContinueStatement',
        DebuggerStatement: 'DebuggerStatement',
        DirectiveStatement: 'DirectiveStatement',
        DoWhileStatement: 'DoWhileStatement',
        EmptyStatement: 'EmptyStatement',
        ExpressionStatement: 'ExpressionStatement',
        ForStatement: 'ForStatement',
        ForInStatement: 'ForInStatement',
        FunctionDeclaration: 'FunctionDeclaration',
        FunctionExpression: 'FunctionExpression',
        Identifier: 'Identifier',
        IfStatement: 'IfStatement',
        Literal: 'Literal',
        LabeledStatement: 'LabeledStatement',
        LogicalExpression: 'LogicalExpression',
        MemberExpression: 'MemberExpression',
        NewExpression: 'NewExpression',
        ObjectExpression: 'ObjectExpression',
        Program: 'Program',
        Property: 'Property',
        ReturnStatement: 'ReturnStatement',
        SequenceExpression: 'SequenceExpression',
        SwitchStatement: 'SwitchStatement',
        SwitchCase: 'SwitchCase',
        ThisExpression: 'ThisExpression',
        ThrowStatement: 'ThrowStatement',
        TryStatement: 'TryStatement',
        UnaryExpression: 'UnaryExpression',
        UpdateExpression: 'UpdateExpression',
        VariableDeclaration: 'VariableDeclaration',
        VariableDeclarator: 'VariableDeclarator',
        WhileStatement: 'WhileStatement',
        WithStatement: 'WithStatement'
    };

    isArray = Array.isArray;
    if (!isArray) {
        isArray = function isArray(array) {
            return Object.prototype.toString.call(array) === '[object Array]';
        };
    }

    VisitorKeys = {
        AssignmentExpression: ['left', 'right'],
        ArrayExpression: ['elements'],
        BlockStatement: ['body'],
        BinaryExpression: ['left', 'right'],
        BreakStatement: ['label'],
        CallExpression: ['callee', 'arguments'],
        CatchClause: ['param', 'body'],
        ConditionalExpression: ['test', 'consequent', 'alternate'],
        ContinueStatement: ['label'],
        DebuggerStatement: [],
        DirectiveStatement: [],
        DoWhileStatement: ['body', 'test'],
        EmptyStatement: [],
        ExpressionStatement: ['expression'],
        ForStatement: ['init', 'test', 'update', 'body'],
        ForInStatement: ['left', 'right', 'body'],
        FunctionDeclaration: ['id', 'params', 'body'],
        FunctionExpression: ['id', 'params', 'body'],
        Identifier: [],
        IfStatement: ['test', 'consequent', 'alternate'],
        Literal: [],
        LabeledStatement: ['label', 'body'],
        LogicalExpression: ['left', 'right'],
        MemberExpression: ['object', 'property'],
        NewExpression: ['callee', 'arguments'],
        ObjectExpression: ['properties'],
        Program: ['body'],
        Property: ['key', 'value'],
        ReturnStatement: ['argument'],
        SequenceExpression: ['expressions'],
        SwitchStatement: ['discriminant', 'cases'],
        SwitchCase: ['test', 'consequent'],
        ThisExpression: [],
        ThrowStatement: ['argument'],
        TryStatement: ['block', 'handlers', 'finalizer'],
        UnaryExpression: ['argument'],
        UpdateExpression: ['argument'],
        VariableDeclaration: ['declarations'],
        VariableDeclarator: ['id', 'init'],
        WhileStatement: ['test', 'body'],
        WithStatement: ['object', 'body']
    };

    VisitorOption = {
        Break: 1,
        Skip: 2
    };

    wrappers = {
        PropertyWrapper: 'Property'
    };

    function traverse(top, visitor) {
        var worklist, leavelist, node, nodeType, ret, current, current2, candidates, candidate, marker = {};

        worklist = [ top ];
        leavelist = [ null ];

        while (worklist.length) {
            node = worklist.pop();
            nodeType = node.type;

            if (node === marker) {
                node = leavelist.pop();
                if (visitor.leave) {
                    ret = visitor.leave(node, leavelist[leavelist.length - 1]);
                } else {
                    ret = undefined;
                }
                if (ret === VisitorOption.Break) {
                    return;
                }
            } else if (node) {
                if (wrappers.hasOwnProperty(nodeType)) {
                    node = node.node;
                    nodeType = wrappers[nodeType];
                }

                if (visitor.enter) {
                    ret = visitor.enter(node, leavelist[leavelist.length - 1]);
                } else {
                    ret = undefined;
                }

                if (ret === VisitorOption.Break) {
                    return;
                }

                worklist.push(marker);
                leavelist.push(node);

                if (ret !== VisitorOption.Skip) {
                    candidates = VisitorKeys[nodeType];
                    current = candidates.length;
                    while ((current -= 1) >= 0) {
                        candidate = node[candidates[current]];
                        if (candidate) {
                            if (isArray(candidate)) {
                                current2 = candidate.length;
                                while ((current2 -= 1) >= 0) {
                                    if (candidate[current2]) {
                                        if(nodeType === Syntax.ObjectExpression && 'properties' === candidates[current] && null == candidates[current].type) {
                                            worklist.push({type: 'PropertyWrapper', node: candidate[current2]});
                                        } else {
                                            worklist.push(candidate[current2]);
                                        }
                                    }
                                }
                            } else {
                                worklist.push(candidate);
                            }
                        }
                    }
                }
            }
        }
    }

    function replace(top, visitor) {
        var worklist, leavelist, node, nodeType, target, tuple, ret, current, current2, candidates, candidate, marker = {}, result;

        result = {
            top: top
        };

        tuple = [ top, result, 'top' ];
        worklist = [ tuple ];
        leavelist = [ tuple ];

        function notify(v) {
            ret = v;
        }

        while (worklist.length) {
            tuple = worklist.pop();

            if (tuple === marker) {
                tuple = leavelist.pop();
                ret = undefined;
                if (visitor.leave) {
                    node = tuple[0];
                    target = visitor.leave(tuple[0], leavelist[leavelist.length - 1][0], notify);
                    if (target !== undefined) {
                        node = target;
                    }
                    tuple[1][tuple[2]] = node;
                }
                if (ret === VisitorOption.Break) {
                    return result.top;
                }
            } else if (tuple[0]) {
                ret = undefined;
                node = tuple[0];

                nodeType = node.type;
                if (wrappers.hasOwnProperty(nodeType)) {
                    tuple[0] = node = node.node;
                    nodeType = wrappers[nodeType];
                }

                if (visitor.enter) {
                    target = visitor.enter(tuple[0], leavelist[leavelist.length - 1][0], notify);
                    if (target !== undefined) {
                        node = target;
                    }
                    tuple[1][tuple[2]] = node;
                    tuple[0] = node;
                }

                if (ret === VisitorOption.Break) {
                    return result.top;
                }

                if (tuple[0]) {
                    worklist.push(marker);
                    leavelist.push(tuple);

                    if (ret !== VisitorOption.Skip) {
                        candidates = VisitorKeys[nodeType];
                        current = candidates.length;
                        while ((current -= 1) >= 0) {
                            candidate = node[candidates[current]];
                            if (candidate) {
                                if (isArray(candidate)) {
                                    current2 = candidate.length;
                                    while ((current2 -= 1) >= 0) {
                                        if (candidate[current2]) {
                                            if(nodeType === Syntax.ObjectExpression && 'properties' === candidates[current] && null == candidates[current].type) {
                                                worklist.push([{type: 'PropertyWrapper', node: candidate[current2]}, candidate, current2]);
                                            } else {
                                                worklist.push([candidate[current2], candidate, current2]);
                                            }
                                        }
                                    }
                                } else {
                                    worklist.push([candidate, node, candidates[current]]);
                                }
                            }
                        }
                    }
                }
            }
        }

        return result.top;
    }

    exports.version = '0.0.4';
    exports.Syntax = Syntax;
    exports.traverse = traverse;
    exports.replace = replace;
    exports.VisitorKeys = VisitorKeys;
    exports.VisitorOption = VisitorOption;
}));
/* vim: set sw=4 ts=4 et tw=80 : */

});

require.define("/tools/entry-point.js",function(require,module,exports,__dirname,__filename,process,global){/*
  Copyright (C) 2012 Yusuke Suzuki <utatane.tea@gmail.com>

  Redistribution and use in source and binary forms, with or without
  modification, are permitted provided that the following conditions are met:

    * Redistributions of source code must retain the above copyright
      notice, this list of conditions and the following disclaimer.
    * Redistributions in binary form must reproduce the above copyright
      notice, this list of conditions and the following disclaimer in the
      documentation and/or other materials provided with the distribution.

  THIS SOFTWARE IS PROVIDED BY THE COPYRIGHT HOLDERS AND CONTRIBUTORS "AS IS"
  AND ANY EXPRESS OR IMPLIED WARRANTIES, INCLUDING, BUT NOT LIMITED TO, THE
  IMPLIED WARRANTIES OF MERCHANTABILITY AND FITNESS FOR A PARTICULAR PURPOSE
  ARE DISCLAIMED. IN NO EVENT SHALL <COPYRIGHT HOLDER> BE LIABLE FOR ANY
  DIRECT, INDIRECT, INCIDENTAL, SPECIAL, EXEMPLARY, OR CONSEQUENTIAL DAMAGES
  (INCLUDING, BUT NOT LIMITED TO, PROCUREMENT OF SUBSTITUTE GOODS OR SERVICES;
  LOSS OF USE, DATA, OR PROFITS; OR BUSINESS INTERRUPTION) HOWEVER CAUSED AND
  ON ANY THEORY OF LIABILITY, WHETHER IN CONTRACT, STRICT LIABILITY, OR TORT
  (INCLUDING NEGLIGENCE OR OTHERWISE) ARISING IN ANY WAY OUT OF THE USE OF
  THIS SOFTWARE, EVEN IF ADVISED OF THE POSSIBILITY OF SUCH DAMAGE.
*/

(function () {
    'use strict';
    var escodegen;
    escodegen = global.escodegen = require('../escodegen');
    escodegen.browser = true;
}());

});
require("/tools/entry-point.js");
})();


var JSEditor = Backbone.View.extend({
    className: "block-editor",

    initialize: function(options) {
        this.setCode(options.code);
    },

    setCode: function(code) {
        if (typeof code === "string") {
            code = JSRules.parseProgram(code);
        }

        this.code = code;

        this.code.on({
            "updated": function() {
                this.trigger("updated");
            }.bind(this)
        });
    },

    toScript: function() {
        return this.code.toScript();
    },

    render: function() {
        this.$el.html(this.code.render().$el);
        return this;
    }
});

var JSToolbox = Backbone.View.extend({
    className: "block-toolbox",

    initialize: function(options) {
        var toolbox = options.toolbox || {};

        _.keys(toolbox).forEach(function(category) {
            toolbox[category] = toolbox[category].map(function(item) {
                if (typeof item === "function") {
                    item = JSRules.parseStructure(item);
                }

                var rule = JSRules.findRule(item);
                rule.imagesDir = options.imagesDir;

                return rule;
            });
        });

        this.toolbox = toolbox;
    },

    render: function() {
        var html = [];
        var toolbox = this.toolbox;

        _.keys(toolbox).forEach(function(category) {
            html.push("<h3>" + category + "</h3>");

            toolbox[category].forEach(function(item) {
                var $item = item.render().$el;

                $item.data("drag-data", item.toAST());

                $item.draggable({
                    connectToSortable: ".block-statements",
                    helper: function() {
                        return $item.clone(true);
                    },
                    revert: "invalid"
                });

                html.push($item);
            });
        });

        this.$el.html(html);

        return this;
    }
});

var JSToolboxEditor = Backbone.View.extend({
    initialize: function(options) {
        this.imagesDir = options.imagesDir;

        this.editor = new JSEditor({
            code: options.code
        });

        this.editor.on("updated", function(code) {
            this.trigger("updated", code);
        }.bind(this));

        this.toolbox = new JSToolbox({
            toolbox: options.toolbox,
            imagesDir: options.imagesDir
        });

        this.render();
    },

    setCode: function(code) {
        this.editor.setCode(code);
        this.editor.render();
    },

    toScript: function() {
        return this.editor.toScript();
    },

    codeToHTML: function(code) {
        if (typeof code === "function") {
            code = JSRules.parseStructure(code);
        } else if (typeof code === "string") {
            // Remove any sort of wrapper function
            code = code.replace(/^function\s*\(\s*\)\s*{([\s\S]*)}$/, "$1");
            code = JSRules.parseCode(code).body[0];
        }

        var rule = JSRules.findRule(code);
        var $el = rule.render().$el;
        var vars = {};
        var varStyles = ["one", "two", "three", "four", "five", "six",
            "seven"];

        // Remove all the inputs and replace them with just the text
        $el.find("input").each(function() {
            var value = this.value;
            var className = "input " + this.className;

            if (value === "_") {
                value = "&nbsp;";
            } else if (value.indexOf("$") === 0) {
                value = "&nbsp;";
                var varName = value.slice(1);

                if (!(varName in vars)) {
                    vars[varName] = varStyles[_.keys(vars).length] ||
                        "extra";
                }

                className += " " + vars[varName];
            }

            $(this).replaceWith($("<span>")
                .html(value)
                .addClass(className));
        });

        return $el[0].outerHTML;
    },

    render: function() {
        this.$el.children().detach();
        this.$el.append([
            this.editor.render().$el,
            this.toolbox.render().$el
        ]);
    }
});

var JSRules = {
    rules: [],

    findRule: function(node, parent) {
        if (typeof node !== "object") {
            return;
        }

        for (var r = 0; r < this.rules.length; r++) {
            var Rule = this.rules[r];
            var match = Structured.matchNode(node, Rule.prototype.structure);

            if (match) {
                return new Rule({
                    node: node,
                    match: match,
                    parent: parent
                });
            }
        }

        throw new Error("No rule found for: " + JSON.stringify(node));
    },

    addRule: function(rule) {
        rule.prototype.tokens = this.tokenize(rule.prototype.structure);

        if (typeof rule.prototype.structure === "function") {
            rule.prototype.structure =
                this.parseStructure(rule.prototype.structure);
        }

        this.rules.push(rule);
        return rule;
    },

    textWidth: function(text) {
        if (!this.$textSize) {
            this.$textSize = $("<span>").css({
                display: "none",
                "class": "block"
            }).appendTo("body");
        }

        return Math.max(this.$textSize.text(text).outerWidth(), 10) + 10;
    },

    tokenize: function(fn) {
        if (typeof fn === "object") {
            return [];
        }

        if (typeof fn === "function") {
            fn = fn.toString().replace(/function.*?{\s*/, "")
                .replace(/\s*}$/, "");
        }

        return esprima.tokenize(fn);
    },

    parseCode: function(code) {
        var ast = esprima.parse(code,
            {range: true, tokens: true, comment: true});
        return escodegen.attachComments(ast, ast.comments, ast.tokens);
    },

    parseProgram: function(code) {
        return new JSProgram({
            node: this.parseCode(code)
        });
    },

    parseStructure: function(fn) {
        return this.parseCode("(" + fn + ")").body[0].expression.body.body[0];
    }
};

var JSStatements = Backbone.Collection.extend({
    // For Backbone 1.0.0+
    _prepareModel: function(attrs, options) {
        // Ignore objects that are already a JSRule model
        if (attrs instanceof JSRule) {
            attrs.collection = this;
            return attrs;
        }

        var model = JSRules.findRule(attrs, options.parent);
        model.collection = this;
        return model;
    }
});

var JSRule = Backbone.View.extend({
    baseEvents: {
        "sort-update": "sortUpdate",
        "sort-added": "sortAdded",
        "sort-removed": "sortRemoved",
        "inside": "inside",
        "outside": "outside",
        "drop": "drop"
    },

    events: function() {
        return _.extend({}, this.baseEvents, this.additionalEvents);
    },

    initialize: function(options) {
        this.node = options.node;
        this.match = _.defaults(this.genMatch(options), {
            _: [],
            vars: {}
        });
        this.children = this.getChildModels();
        this.parent = options.parent;
    },

    isComment: function() {
        return false;
    },

    inside: function() {
        this.$el.removeClass("outside");
    },

    outside: function() {
        this.$el.addClass("outside");
    },

    drop: function() {
        // Ignore the cases where this isn't a new draggable coming in
        if (!this.$el.hasClass("ui-draggable")) {
            return;
        }

        // Remove the draggable related classes/styling
        this.$el.removeClass("ui-draggable ui-draggable-handle")
            .css({width: "", height: ""});

        // Re-render after dropping the element, to avoid any dummy
        // element shenanigans from jQuery UI
        this.render();

        this.$el.parent().sortable("refresh");
    },

    sortUpdate: function(e, index) {
        var collection = this.collection;

        if (this.collection) {
            // Ignore cases where the model isn't in this collection
            if (collection.models.indexOf(this) < 0) {
                return;
            }

            collection.remove(this);
            collection.add(this, {at: index});
        }

        this.triggerUpdate();
    },

    sortAdded: function(e, data, index, elem) {
        var collection = this.findChildCollection();

        if (collection) {
            var newModel = JSRules.findRule(data, this);
            newModel.setElement(elem);
            collection.add(newModel, {at: index});
        }

        this.triggerUpdate();
    },

    sortRemoved: function(e, index) {
        var collection = this.findChildCollection();

        if (collection) {
            var model = collection.at(index);
            collection.remove(model);
        }

        this.triggerUpdate();
    },

    triggerUpdate: function() {
        this.trigger("updated");

        if (this.parent) {
            this.parent.triggerUpdate();
        }
    },

    findChildCollection: function() {
        // TODO: Eventually support multiple collections per model
        var children = this.children;

        for (var i = 0, l = children._.length; i < l; i++) {
            if (children._[i] instanceof JSStatements) {
                return children._[i]
            }
        }

        for (var name in children.vars) {
            if (children.vars[name] instanceof JSStatements) {
                return children.vars[name];
            }
        }
    },

    getChildModels: function(state) {
        state = state || this.match;
        var ret = {_: [], vars: {}};

        for (var i = 0; i < state._.length; i++) {
            var match = state._[i];
            ret._[i] = _.isArray(match) ?
                this.modelMatchArray(match) :
                this.modelMatch(match);
        }

        for (var name in state.vars) {
            var match = state.vars[name];
            ret.vars[name] = _.isArray(match) ?
                this.modelMatchArray(match) :
                this.modelMatch(match);
        }

        return ret;
    },

    modelMatch: function(match) {
        return JSRules.findRule(match, this);
    },

    modelMatchArray: function(matches) {
        var newMatches = [];

        matches.forEach(function(match) {
            if (match.leadingComments) {
                newMatches = newMatches.concat(match.leadingComments);
            }
            newMatches.push(match);
            if (match.trailingComments) {
                newMatches = newMatches.concat(match.trailingComments);
            }
        });

        return new JSStatements(newMatches, {
            parent: this
        });
    },

    genMatch: function() {
        throw new Error("No genMatch method implemented.");
    },

    toAST: function() {
        throw new Error("No toAST method implemented.");
    },

    toScript: function() {
        var code = escodegen.generate(this.toAST(), {comment: true});

        // Following comments are placed on the same line as the previous
        // statement (which is weird). We change this.
        code = code.replace(/;    \/\//g, ";\n\n//");

        return code;
    },

    getAST: function() {
        var state = this.match;
        var ret = {_: [], vars: {}, leadingComments: []};

        for (var i = 0; i < state._.length; i++) {
            var match = state._[i];
            if (_.isArray(match)) {
                var array = this.astComponentArray(match, "_", i);
                ret.leadingComments =
                    ret.leadingComments.concat(array.leadingComments);
                ret._[i] = array.data;
            } else {
                ret._[i] = this.astComponent(match, "_", i);
            }
        }

        for (var name in state.vars) {
            var match = state.vars[name];
            if (_.isArray(match)) {
                var array = this.astComponentArray(match, "vars", name);
                ret.leadingComments =
                    ret.leadingComments.concat(array.leadingComments);
                ret.vars[name] = array.data;
            } else {
                ret.vars[name] = this.astComponent(match, "vars", name);
            }
        }

        return ret;
    },

    astComponent: function(match, ns, id) {
        return this.children[ns][id].toAST();
    },

    astComponentArray: function(matches, ns, id) {
        var ret = {data: [], leadingComments: []};

        this.children[ns][id].forEach(function(model) {
            var ast = model.toAST();

            if (model.isComment()) {
                if (ret.data.length > 0) {
                    var last = ret.data[ret.data.length - 1];
                    if (!last.trailingComments) {
                        last.trailingComments = [];
                    }
                    last.trailingComments.push(ast);
                } else {
                    ret.leadingComments.push(ast);
                }
            } else {
                ret.data.push(ast);
            }
        })

        return ret;
    },

    renderStatements: function(collection) {
        var $div = $("<div>").addClass("block block-statements");

        $div.html(collection.map(function(statement) {
            return statement.render().el;
        }));

        var getIndex = function(ui) {
            if (ui.helper) {
                return ui.placeholder.parent().children()
                    .not(".ui-sortable-helper")
                    .not(ui.item)
                    .index(ui.placeholder);
            } else {
                return ui.item.index();
            }
        };

        var ignoreNextOut = false;
        var outside = false;
        var external = true;
        var added = false;

        $div.sortable({
            revert: false,
            handle: "> div",
            helper: function(e, item) {
                var $item = $(item);
                return $item.clone(true).width(
                    $item.children().outerWidth(true));
            },
            start: function(e, ui) {
                ignoreNextOut = false;
                outside = false;
                external = ui.helper.hasClass("ui-draggable");
                added = !external;
            },
            change: function(e, ui) {
                ui.item.trigger("sort-update", getIndex(ui));
            },
            over: function(e, ui) {
                outside = false;

                ui.item.triggerHandler("inside");
                ui.placeholder.removeClass("outside");
                ui.helper.removeClass("outside");

                // If we're dealing with an in-sortable item or an external
                // draggable that we've already seen, we stop.
                if (!external || added) {
                    return;
                }

                ignoreNextOut = true;
                added = true;

                var data = ui.helper.data("drag-data");
                ui.placeholder.trigger("sort-added",
                    [data, getIndex(ui), ui.item]);

                // An 'out' event fires immediately after the first over
                // event, so we quickly ignore it.
                setTimeout(function() {
                    ignoreNextOut = false;
                }, 0);
            },
            out: function(e, ui) {
                if (ignoreNextOut) {
                    ignoreNextOut = false;
                    return;
                }

                outside = true;

                ui.placeholder.addClass("outside");
                ui.helper.addClass("outside");
                ui.item.triggerHandler("outside");

                // If we're dealing with an in-sortable item or an external
                // draggable that we've already removed, we stop.
                if (!external || !added) {
                    return;
                }

                added = false;

                // Remove the model when the external draggable is moved
                // outside of the sortable (sortable already removes the elem)
                ui.item.trigger("sort-removed", getIndex(ui));
            },
            beforeStop: function(e, ui) {
                // An 'out' event happens during the stop phase, we ignore
                // it there, as well.
                ignoreNextOut = true;

                // Remove item when dropped outside the sortable
                if (outside && added) {
                    ui.item.trigger("sort-removed", getIndex(ui));
                    ui.item.remove();
                }
            },
            stop: function(e, ui) {
                // Trigger drop event
                ui.item.triggerHandler("drop");
            }
        });

        return $div[0];
    },

    renderInput: function(statement) {
        // TODO: Handle the input type
        var $div = $("<div>").addClass("block block-input");
        $div.html(statement.render().el);
        return $div[0];
    }
});

var JSASTRule = JSRule.extend({
    className: "block block-statement",

    genMatch: function(options) {
        return options.match;
    },

    toAST: function() {
        return Structured.injectData(this.structure, this.getAST());
    },

    render: function() {
        var children = this.children;
        var tokens = this.tokens;
        var _pos = 0;
        var skipNext = 0;

        var buildTag = function(type, token) {
            return $("<span class='" + type + "'>" +
                (token ? token.value : "") + "</span>")[0];
        };

        tokens = tokens.map(function(token) {
            if (token.type === "Identifier") {
                if (token.value === "_") {
                    return children._[_pos++].render().el;
                } else if (token.value.indexOf("$") === 0) {
                    var el = children.vars[token.value.slice(1)].render().el;
                    var typePos = token.value.indexOf("_");
                    if (typePos > 0) {
                        var type = token.value.slice(typePos + 1);
                        var span = buildTag("block block-blank block-" + type +
                            " block-name-" + token.value.slice(1, typePos));
                        span.appendChild(el);
                        el = span;
                    }
                    return el;
                } else {
                    return buildTag("entity name function call show-toolbox",
                        token);
                }
            } else if (token.type === "Punctuator") {
                switch(token.value) {
                    case ".":
                        return buildTag("keyword dot", token);
                    case "=":
                    case "+":
                    case "!":
                    case "-":
                    case "|":
                    case "*":
                    case "/":
                        token.value = " " + token.value + " ";
                        return buildTag("keyword operator", token);
                    case ",":
                        return ", ";
                }
            } else if (token.type === "Keyword") {
                token.value += " ";
                return buildTag("keyword", token);

            } else if (token.type === "Boolean") {
                return buildTag("constant language", token);

            } else if (token.type === "Numeric") {
                return buildTag("constant numeric", token);
            }

            return token.value;
        }).map(function(text) {
            if (typeof text === "string" && text.indexOf("<") === -1) {
                return buildTag("text", {value: text});
            }

            return text;
        });

        if (this.image && this.imagesDir) {
            tokens.push("<img src='" + this.imagesDir + "toolbox/" +
                this.image  +
                "' class='show-toolbox show-only-toolbox toolbox-image'/>");
        }

        this.$el.html($("<div>").append(tokens));

        if (this.postRender) {
            this.postRender();
        }

        return this;
    }
});

<<<<<<< HEAD
var JSASTColorRule = JSASTRule.extend({
    additionalEvents: {
        updateColor: "updateColor"
    },

    updateColor: function(e, color) {
        this.children.vars.r_rgb.setValue(color.r);
        this.children.vars.g_rgb.setValue(color.g);
        this.children.vars.b_rgb.setValue(color.b);

        this.postRender();
    },

    postRender: function() {
        var color = {
            r: this.children.vars.r_rgb.getValue(),
            g: this.children.vars.g_rgb.getValue(),
            b: this.children.vars.b_rgb.getValue()
        };

        this.$el.data("color", color);

        this.children.vars.r_rgb.$el.parent().css("background",
            "rgb(" + [color.r, color.g, color.b].join(",") + ")");
    }
});
var JSProgram = JSRules.addRule(JSRule.extend({
    structure: {type: "Program"},

=======
>>>>>>> bd0bdfc1
    className: "program",

    updated: function() {
        this.trigger("updated");
    },

    genMatch: function() {
        var leadingComments = this.node.leadingComments || [];
        return {
            _: [leadingComments.concat(this.node.body)]
        };
    },

    toAST: function() {
        var ast = this.getAST();
        return {
            type: "Program",
            leadingComments: ast.leadingComments,
            body: ast._[0]
        };
    },

    render: function() {
        this.$el.html(this.renderStatements(this.children._[0]));
        return this;
    }
}));

var JSComment = JSRules.addRule(JSRule.extend({
    structure: {type: "Line"},

    className: "block block-statement block-comment",

    additionalEvents: {
        "input input": "onInput"
    },

    isComment: function() {
        return true;
    },

    genMatch: function() {
        return {
            _: [this.node.value]
        };
    },

    toAST: function() {
        return {
            type: "Line",
            value: this.match._[0].replace(/^\s*/, " ")
        };
    },

    onInput: function(event) {
        this.match._[0] = event.target.value;

        $(event.target).width(JSRules.textWidth(event.target.value) - 8);

        this.triggerUpdate();
    },

    render: function() {
        var value = this.match._[0].replace(/^\s*/, "");

        this.$el.html($("<div>").html([
            "<span class='show-toolbox comment'>//&nbsp;" +
            "<span class='show-only-toolbox'>Comment</span></span>",
            $("<input>").attr({
                type: "text",
                value: value,
                "class": "comment"
            }).width(JSRules.textWidth(value))
        ]));
        return this;
    }
}));

JSRules.addRule(JSASTRule.extend({
    structure: function() {
        var _ = _;
    }
}));

JSRules.addRule(JSRule.extend({
    structure: {type: "Identifier"},

    className: "block block-inline block-variable",

    additionalEvents: {
        "input input": "onInput"
    },

    genMatch: function() {
        return {
            vars: {
                name: this.node.name
            }
        };
    },

    toAST: function() {
        return {
            type: "Identifier",
            name: this.match.vars.name
        };
    },

    onInput: function(event) {
        this.match.vars.name = event.target.value;

        $(event.target).width(JSRules.textWidth(event.target.value) - 4);

        this.triggerUpdate();
    },

    render: function() {
        var name = this.match.vars.name.toString();

        this.$el.html($("<input>")
            .width(JSRules.textWidth(name))
            .attr({
                type: "text",
                value: name
            }));
        return this;
    }
}));

JSRules.addRule(JSRule.extend({
    structure: {type: "Literal"},

    className: "block block-inline",

    additionalEvents: {
        "click": "activate",
        "input input": "onInput",
        "blur input": "deactivate",
        "keydown input": "onKeyDown"
    },

    getType: function() {
        return typeof this.node.value;
    },

    genMatch: function() {
        return {
            vars: {
                value: this.node.value
            }
        };
    },

    toAST: function() {
        return {
            type: "Literal",
            value: this.match.vars.value
        };
    },

    getValue: function() {
        return this.match.vars.value;
    },

    setValue: function(val) {
        var origVal = val;
        var type = this.getType();

        if (type === "boolean") {
            val = (val === "true");
        } else if (type === "number") {
            val = parseFloat(val) || 0;
        }

        var newVal = val.toString();
        var input = this.$el.find("input")[0];

        if (newVal !== origVal) {
            input.value = newVal;
        }

        this.match.vars.value = val;

        $(event.target).width(JSRules.textWidth(newVal) - 4);

        this.triggerUpdate();
    },

    onInput: function(event) {
        this.setValue(event.target.value);
    },

    onKeyDown: function(e) {
        if (e.keyCode === 13) {
            e.preventDefault();
            this.deactivate();
        }
    },

    deactivate: function() {
        this.active = false;
    },

    activate: function() {
        if (this.editable) {
            this.active = true;
            var input = this.$el.find("input")[0];
            input.focus();
            input.select();
        }
    },

    render: function() {
        var type = this.getType();
        var val = this.match.vars.value.toString();

        this.$el.addClass("block-" + type);
        this.$el.html($("<input>")
            .width(JSRules.textWidth(val))
            .attr({
                type: "text",
                value: val,
                "class": "constant numeric"
            }));
        return this;
    }
}));
// Shapes

JSRules.addRule(JSASTRule.extend({
    image: "rect.png",
    structure: function() {
        rect($x_number, $y_number, $w_number, $h_number);
    }
}));

JSRules.addRule(JSASTRule.extend({
    image: "line.png",
    structure: function() {
        line($x1_number, $y1_number, $s2_number, $y2_number);
    }
}));

JSRules.addRule(JSASTRule.extend({
    image: "bezier.png",
    structure: function() {
        bezier($x1_number, $y1_number, $cx1_number, $cy1_number, $cx2_number, $cy2_number, $x2_number, $y2_number);
    }
}));

JSRules.addRule(JSASTRule.extend({
    image: "ellipse.png",
    structure: function() {
        ellipse($x_number, $y_number, $w_number, $h_number);
    }
}));

JSRules.addRule(JSASTRule.extend({
    image: "point.png",
    structure: function() {
        point($x_number, $y_number);
    }
}));

JSRules.addRule(JSASTRule.extend({
    image: "quad.png",
    structure: function() {
        quad($x1_number, $y1_number, $x2_number, $y2_number, $x3_number, $y3_number, $x4_number, $y4_number);
    }
}));

JSRules.addRule(JSASTRule.extend({
    image: "triangle.png",
    structure: function() {
        triangle($x1_number, $y1_number, $x2_number, $y2_number, $x3_number, $y3_number);
    }
}));

JSRules.addRule(JSASTRule.extend({
    image: "arc.png",
    structure: function() {
        arc($x_number, $y_number, $w_number, $h_number, $start_number, $stop_number);
    }
}));

// TODO: Handle additional height/width args
JSRules.addRule(JSASTRule.extend({
    image: "image.png",
    structure: function() {
        image($image_image, $x_number, $y_number);
    }
}));

// Colors

JSRules.addRule(JSASTColorRule.extend({
    structure: function() {
        background($r_rgb, $g_rgb, $b_rgb);
    }
}));

JSRules.addRule(JSASTColorRule.extend({
    structure: function() {
        fill($r_rgb, $g_rgb, $b_rgb);
    }
}));

JSRules.addRule(JSASTRule.extend({
    structure: function() {
        noFill();
    }
}));

JSRules.addRule(JSASTColorRule.extend({
    structure: function() {
        stroke($r_rgb, $g_rgb, $b_rgb);
    }
}));

JSRules.addRule(JSASTRule.extend({
    structure: function() {
        strokeWeight($thickness_number);
    }
}));

JSRules.addRule(JSASTRule.extend({
    structure: function() {
        noStroke();
    }
}));

JSRules.addRule(JSASTColorRule.extend({
    structure: function() {
        color($r_rgb, $g_rgb, $b_rgb);
    }
}));

JSRules.addRule(JSASTRule.extend({
    structure: function() {
        blendColor($c1_color, $c2_color, $mode_number);
    }
}));

JSRules.addRule(JSASTRule.extend({
    structure: function() {
        lerpColor($c1_color, $c2_color, $amount_number);
    }
}));

// Text

JSRules.addRule(JSASTRule.extend({
    structure: function() {
        text($text_string, $x_number, $y_number);
    }
}));

// TODO: Handle additional size argument
JSRules.addRule(JSASTRule.extend({
    structure: function() {
        textFont($font_string);
    }
}));

JSRules.addRule(JSASTRule.extend({
    structure: function() {
        textSize($size_number);
    }
}));

// Transforms

JSRules.addRule(JSASTRule.extend({
    structure: function() {
        rotate($angle_number);
    }
}));

JSRules.addRule(JSASTRule.extend({
    structure: function() {
        scale($amount_number);
    }
}));

JSRules.addRule(JSASTRule.extend({
    structure: function() {
        translate($x_number, $y_number);
    }
}));<|MERGE_RESOLUTION|>--- conflicted
+++ resolved
@@ -8289,7 +8289,6 @@
     }
 });
 
-<<<<<<< HEAD
 var JSASTColorRule = JSASTRule.extend({
     additionalEvents: {
         updateColor: "updateColor"
@@ -8319,8 +8318,6 @@
 var JSProgram = JSRules.addRule(JSRule.extend({
     structure: {type: "Program"},
 
-=======
->>>>>>> bd0bdfc1
     className: "program",
 
     updated: function() {
