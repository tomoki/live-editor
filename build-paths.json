--- conflicted
+++ resolved
@@ -78,12 +78,8 @@
             "build/tmpl/output.js",
             "js/exec/babyhint.js",
             "js/workers/output-tester.js",
-<<<<<<< HEAD
             "js/exec/output.js",
             "js/exec/canvas-output.js"
-=======
-            "js/exec/output.js"
->>>>>>> 70af6b39
         ],
         "ui": [
             "build/tmpl/live-editor.js",
