--- conflicted
+++ resolved
@@ -1750,41 +1750,23 @@
           );
         }
 
-<<<<<<< HEAD
-        // Add a new validator to check if there is invalid link content
-        // Cheers to Diego Perini: https://gist.github.com/dperini/729294, modified to include protocol-relative links
-        var regexp = /^(?:((?:https?|ftp):\/\/)|\/\/)(?:\S+(?::\S*)?@)?(?:(?!(?:10|127)(?:\.\d{1,3}){3})(?!(?:169\.254|192\.168)(?:\.\d{1,3}){2})(?!172\.(?:1[6-9]|2\d|3[0-1])(?:\.\d{1,3}){2})(?:[1-9]\d?|1\d\d|2[01]\d|22[0-3])(?:\.(?:1?\d{1,2}|2[0-4]\d|25[0-5])){2}(?:\.(?:[1-9]\d?|1\d\d|2[0-4]\d|25[0-4]))|(?:(?:[a-z\u00a1-\uffff0-9]-*)*[a-z\u00a1-\uffff0-9]+)(?:\.(?:[a-z\u00a1-\uffff0-9]-*)*[a-z\u00a1-\uffff0-9]+)*(?:\.(?:[a-z\u00a1-\uffff]{2,}))\.?)(?::\d{2,5})?(?:[/?#]\S*)?$/i;
-
-        // Remove quotes from string literal
-        var url = valueTok.value.substring(1, valueTok.value.length-1);
-        if (!url.match(regexp)) {
-          if (nameTok.value === "src"){
-              throw new ParseError("INVALID_URL", this, nameTok, valueTok);
-          } else if (nameTok.value === "href") {
-            if (url.charAt(0) !== "#" &&
-                url.substring(0, 10) !== "javascript" &&
-                url.substring(0, 7) !== "mailto:") {
-              throw new ParseError("INVALID_URL", this, nameTok, valueTok);
-            }
-          }
-        }
-=======
         // // Add a new validator to check if there is invalid link content
-        // // Cheers to Diego Perini: https://gist.github.com/dperini/729294
-        // var regexp = /^(?:(?:https?|ftp):\/\/)(?:\S+(?::\S*)?@)?(?:(?!(?:10|127)(?:\.\d{1,3}){3})(?!(?:169\.254|192\.168)(?:\.\d{1,3}){2})(?!172\.(?:1[6-9]|2\d|3[0-1])(?:\.\d{1,3}){2})(?:[1-9]\d?|1\d\d|2[01]\d|22[0-3])(?:\.(?:1?\d{1,2}|2[0-4]\d|25[0-5])){2}(?:\.(?:[1-9]\d?|1\d\d|2[0-4]\d|25[0-4]))|(?:(?:[a-z\u00a1-\uffff0-9]-*)*[a-z\u00a1-\uffff0-9]+)(?:\.(?:[a-z\u00a1-\uffff0-9]-*)*[a-z\u00a1-\uffff0-9]+)*(?:\.(?:[a-z\u00a1-\uffff]{2,}))\.?)(?::\d{2,5})?(?:[/?#]\S*)?$/i;
+        // // Cheers to Diego Perini: https://gist.github.com/dperini/729294, modified to include protocol-relative links
+        // var regexp = /^(?:((?:https?|ftp):\/\/)|\/\/)(?:\S+(?::\S*)?@)?(?:(?!(?:10|127)(?:\.\d{1,3}){3})(?!(?:169\.254|192\.168)(?:\.\d{1,3}){2})(?!172\.(?:1[6-9]|2\d|3[0-1])(?:\.\d{1,3}){2})(?:[1-9]\d?|1\d\d|2[01]\d|22[0-3])(?:\.(?:1?\d{1,2}|2[0-4]\d|25[0-5])){2}(?:\.(?:[1-9]\d?|1\d\d|2[0-4]\d|25[0-4]))|(?:(?:[a-z\u00a1-\uffff0-9]-*)*[a-z\u00a1-\uffff0-9]+)(?:\.(?:[a-z\u00a1-\uffff0-9]-*)*[a-z\u00a1-\uffff0-9]+)*(?:\.(?:[a-z\u00a1-\uffff]{2,}))\.?)(?::\d{2,5})?(?:[/?#]\S*)?$/i;
         //
         // // Remove quotes from string literal
         // var url = valueTok.value.substring(1, valueTok.value.length-1);
         // if (!url.match(regexp)) {
         //   if (nameTok.value === "src"){
-        //     throw new ParseError("INVALID_URL", this, nameTok, valueTok);
+        //       throw new ParseError("INVALID_URL", this, nameTok, valueTok);
         //   } else if (nameTok.value === "href") {
-        //     if (url.charAt(0) !== "#" && url.substring(0, 10) !== "javascript") {
+        //     if (url.charAt(0) !== "#" &&
+        //         url.substring(0, 10) !== "javascript" &&
+        //         url.substring(0, 7) !== "mailto:") {
         //       throw new ParseError("INVALID_URL", this, nameTok, valueTok);
         //     }
         //   }
         // }
->>>>>>> 6694e029
 
         var unquotedValue = replaceEntityRefs(valueTok.value.slice(1, -1));
 
