--- conflicted
+++ resolved
@@ -128,28 +128,12 @@
             return css;
         },
 
-        cssMatch: function(pattern, callbacks) {
+         cssMatch: function(pattern, callbacks) {
             // If there were syntax errors, don't even try to match it
             if (this.errors.length) {
                 return {success: false};
             }
 
-<<<<<<< HEAD
-    /*
-     * Make it so that equivalent CSS selectors are equal strings.
-     * In particular this function targets odd spacing, and different ordered 
-     * sets of "," delimitted selectors. It also forces modifiers to
-     * be attached to their selector "div > p" -> "div >p" so that selectors
-     * can be split by spaces
-     */
-    normalizeSelector: function(selector) {
-        selector = selector.replace(/\s+/g, " ").replace(/(>|~|,) /g, "$1");
-        var pieces = selector.split(",");
-        pieces = pieces.map(function(s) { return s.trim(); });
-        selector = pieces.sort().join(",");
-        return selector;
-    },
-=======
             var css = this.testContext.getCssMap();
             var cssRules = pattern.split("}").slice(0, -1);
             if (!_.isArray(callbacks) && !_.isUndefined(callbacks)) {
@@ -161,7 +145,6 @@
                 }
                 return cb;
             }.bind(this));
->>>>>>> a975f17f
 
             var res = this.testContext.testCSSRules(cssRules, css, callbacks , {});
             return res;
@@ -184,11 +167,10 @@
          * can be split by spaces
          */
         normalizeSelector: function(selector) {
-            selector = selector.replace(/\s+/g, " ").replace(/(>|~|,) /g, "$1").trim();
-            if (selector.indexOf(",") !== -1) {
-                var selectors = selector.split(",");
-                selector = selectors.sort().join(",");
-            }
+            selector = selector.replace(/\s+/g, " ").replace(/(>|~|,) /g, "$1");
+            var pieces = selector.split(",");
+            pieces = pieces.map(function(s) { return s.trim(); });
+            selector = pieces.sort().join(",");
             return selector;
         },
 
