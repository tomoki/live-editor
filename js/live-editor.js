--- conflicted
+++ resolved
@@ -965,9 +965,7 @@
             this.record.log.apply(this.record, data.log);
         }
     },
-
-<<<<<<< HEAD
-
+    
     markDirty: function(force) {
         // They're typing. Hide the tipbar to give them a chance to fix things up
         this.tipbar.hide();
@@ -1004,8 +1002,6 @@
         }
     },
 
-=======
->>>>>>> 9b31bfdc
     // Extract the origin from the embedded frame location
     postFrameOrigin: function() {
         var match = /^.*:\/\/[^\/]*/.exec(
